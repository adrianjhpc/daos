/**
 * (C) Copyright 2016-2020 Intel Corporation.
 *
 * Licensed under the Apache License, Version 2.0 (the "License");
 * you may not use this file except in compliance with the License.
 * You may obtain a copy of the License at
 *
 *    http://www.apache.org/licenses/LICENSE-2.0
 *
 * Unless required by applicable law or agreed to in writing, software
 * distributed under the License is distributed on an "AS IS" BASIS,
 * WITHOUT WARRANTIES OR CONDITIONS OF ANY KIND, either express or implied.
 * See the License for the specific language governing permissions and
 * limitations under the License.
 *
 * GOVERNMENT LICENSE RIGHTS-OPEN SOURCE SOFTWARE
 * The Government's rights to use, modify, reproduce, release, perform, display,
 * or disclose this software are subject to the terms of the Apache License as
 * provided in Contract No. B609815.
 * Any reproduction of computer software, computer software documentation, or
 * portions thereof marked with this legend must also reproduce the markings.
 */
/**
 * This file is part of daos
 *
 * src/common/pool_map.c
 */
#define D_LOGFAC	DD_FAC(common)

#include <daos/pool_map.h>

/** counters for component (sub)tree */
struct pool_comp_cntr {
	/** # of domains in the top level */
	unsigned int		 cc_top_doms;
	/** # of all domains */
	unsigned int		 cc_domains;
	/** # of targets */
	unsigned int		 cc_targets;
	/** # of buffer layers */
	unsigned int		 cc_layers;
};

/** component state dictionary */
struct pool_comp_state_dict {
	/** component state */
	pool_comp_state_t	 sd_state;
	/** string name for the state */
	char			*sd_name;
};

/** component type dictionary */
struct pool_comp_type_dict {
	/** type of component */
	pool_comp_type_t	 td_type;
	/** abbreviation for the type */
	char			 td_abbr;
	/** string name for the type */
	char			*td_name;
};

/** data structure to help binary search of components */
struct pool_comp_sorter {
	/** type of component */
	pool_comp_type_t	  cs_type;
	/** number of components */
	unsigned int		  cs_nr;
	/** pointer array for binary search */
	struct pool_component	**cs_comps;
};

/** In memory data structure for pool map */
struct pool_map {
	/** protect the refcount */
	pthread_mutex_t		 po_lock;
	/** Current version of pool map */
	uint32_t		 po_version;
	/** refcount on the pool map */
	int			 po_ref;
	/** # domain layers */
	unsigned int		 po_domain_layers;
	/**
	 * Sorters for the binary search of different domain types.
	 * These sorters are in ascending order for binary search of sorters.
	 */
	struct pool_comp_sorter	*po_domain_sorters;
	/** sorter for binary search of target */
	struct pool_comp_sorter	 po_target_sorter;
	/**
	 * Tree root of all components.
	 * NB: All components must be stored in contiguous buffer.
	 */
	struct pool_domain	*po_tree;
	/**
	 * number of currently failed pool components of each type
	 * of component found in the pool
	 */
	struct pool_fail_comp	*po_comp_fail_cnts;

};

static struct pool_comp_state_dict comp_state_dict[] = {
	{
		.sd_state	= PO_COMP_ST_UP,
		.sd_name	= "UP",
	},
	{
		.sd_state	= PO_COMP_ST_UPIN,
		.sd_name	= "UP_IN",
	},
	{
		.sd_state	= PO_COMP_ST_DOWN,
		.sd_name	= "DOWN",
	},
	{
		.sd_state	= PO_COMP_ST_DOWNOUT,
		.sd_name	= "DOWN_OUT",
	},
	{
		.sd_state	= PO_COMP_ST_NEW,
		.sd_name	= "NEW",
	},
	{
		.sd_state	= PO_COMP_ST_UNKNOWN,
		.sd_name	= "UNKNOWN",
	},
};

#define comp_state_for_each(d)		\
	for (d = &comp_state_dict[0]; d->sd_state != PO_COMP_ST_UNKNOWN; d++)

static struct pool_comp_type_dict comp_type_dict[] = {
	{
		.td_type	= PO_COMP_TP_TARGET,
		.td_abbr	= 't',
		.td_name	= "target",
	},
	{
		.td_type	= PO_COMP_TP_NODE,
		.td_abbr	= 'n',
		.td_name	= "node",
	},
	{
		.td_type	= PO_COMP_TP_BOARD,
		.td_abbr	= 'b',
		.td_name	= "board",
	},
	{
		.td_type	= PO_COMP_TP_BLADE,
		.td_abbr	= 'l',
		.td_name	= "blade",
	},
	{
		.td_type	= PO_COMP_TP_RACK,
		.td_abbr	= 'r',
		.td_name	= "rack",
	},
	{
		.td_type	= PO_COMP_TP_ROOT,
		.td_abbr	= 'o',
		.td_name	= "root",
	},
	{
		.td_type	= PO_COMP_TP_UNKNOWN,
		.td_abbr	= 'u',
		.td_name	= "unknown",
	},
};

#define comp_type_for_each(d)		\
	for (d = &comp_type_dict[0]; d->td_type != PO_COMP_TP_UNKNOWN; d++)

/**
 * struct used to keep track of failed domain count
 * keeps track of each domain separately for lookup.
 */
struct pool_fail_comp {
	uint32_t fail_cnt;
	pool_comp_type_t comp_type;
};

static void pool_map_destroy(struct pool_map *map);
static bool pool_map_empty(struct pool_map *map);
static void pool_tree_count(struct pool_domain *tree,
			    struct pool_comp_cntr *cntr);

const char *
pool_comp_state2str(pool_comp_state_t state)
{
	struct pool_comp_state_dict *dict;

	comp_state_for_each(dict) {
		if (dict->sd_state == state)
			break;
	}
	return dict->sd_name;
}

pool_comp_state_t
pool_comp_str2state(const char *name)
{
	struct pool_comp_state_dict *dict;

	comp_state_for_each(dict) {
		if (strcasecmp(name, dict->sd_name) == 0)
			break;
	}
	return dict->sd_state;
}

const char *
pool_comp_type2str(pool_comp_type_t type)
{
	struct pool_comp_type_dict *dict;

	comp_type_for_each(dict) {
		if (dict->td_type == type)
			break;
	}
	return dict->td_name;
}

pool_comp_type_t
pool_comp_str2type(const char *name)
{
	struct pool_comp_type_dict *dict;

	comp_type_for_each(dict) {
		if (strcasecmp(name, dict->td_name) == 0)
			break;
	}
	return dict->td_type;
}

pool_comp_type_t
pool_comp_abbr2type(char abbr)
{
	struct pool_comp_type_dict *dict;

	abbr = tolower(abbr);
	comp_type_for_each(dict) {
		if (abbr == dict->td_abbr)
			break;
	}
	return dict->td_type;
}

static bool
target_exist(struct pool_map *map, uint32_t id)
{
	return pool_map_find_target(map, id, NULL) != 0;
}

static bool
domain_exist(struct pool_map *map, pool_comp_type_t type, uint32_t id)
{
	return pool_map_find_domain(map, type, id, NULL) != 0;
}

static void
comp_sort_op_swap(void *array, int a, int b)
{
	struct pool_component **comps = (struct pool_component **)array;
	struct pool_component  *tmp;

	tmp = comps[a];
	comps[a] = comps[b];
	comps[b] = tmp;
}

static int
comp_sort_op_cmp(void *array, int a, int b)
{
	struct pool_component **comps = (struct pool_component **)array;

	if (comps[a]->co_id > comps[b]->co_id)
		return 1;
	if (comps[a]->co_id < comps[b]->co_id)
		return -1;
	return 0;
}

static int
comp_sort_op_cmp_key(void *array, int i, uint64_t key)
{
	struct pool_component **comps = (struct pool_component **)array;
	uint32_t		id	= (uint32_t)key;

	if (comps[i]->co_id > id)
		return 1;
	if (comps[i]->co_id < id)
		return -1;
	return 0;
}

/** ID based sort and lookup for components */
static daos_sort_ops_t comp_sort_ops = {
	.so_swap	= comp_sort_op_swap,
	.so_cmp		= comp_sort_op_cmp,
	.so_cmp_key	= comp_sort_op_cmp_key,
};

static int
comp_sorter_init(struct pool_comp_sorter *sorter, int nr,
		 pool_comp_type_t type)
{
	D_DEBUG(DB_TRACE, "Initialize sorter for %s, nr %d\n",
		pool_comp_type2str(type), nr);

	D_ALLOC(sorter->cs_comps, nr * sizeof(*sorter->cs_comps));
	if (sorter->cs_comps == NULL)
		return -DER_NOMEM;

	sorter->cs_type	= type;
	sorter->cs_nr	= nr;
	return 0;
}

static void
comp_sorter_fini(struct pool_comp_sorter *sorter)
{
	if (sorter->cs_comps != NULL) {
		D_DEBUG(DB_TRACE, "Finalise sorter for %s\n",
			pool_comp_type2str(sorter->cs_type));

		D_FREE(sorter->cs_comps);
		sorter->cs_nr = 0;
	}
}

static struct pool_domain *
comp_sorter_find_domain(struct pool_comp_sorter *sorter, unsigned int id)
{
	int	at;

	D_ASSERT(sorter->cs_type < PO_COMP_TP_TARGET);
	at = daos_array_find(sorter->cs_comps, sorter->cs_nr, id,
			     &comp_sort_ops);
	return at < 0 ? NULL :
	       container_of(sorter->cs_comps[at], struct pool_domain, do_comp);
}

static struct pool_target *
comp_sorter_find_target(struct pool_comp_sorter *sorter, unsigned int id)
{
	int	at;

	D_ASSERT(sorter->cs_type == PO_COMP_TP_TARGET);
	at = daos_array_find(sorter->cs_comps, sorter->cs_nr, id,
			     &comp_sort_ops);
	return at < 0 ? NULL :
	       container_of(sorter->cs_comps[at], struct pool_target, ta_comp);
}

static int
comp_sorter_sort(struct pool_comp_sorter *sorter)
{
	return daos_array_sort(sorter->cs_comps, sorter->cs_nr, true,
			       &comp_sort_ops);
}

/** create a new pool buffer which can store \a nr components */
struct pool_buf *
pool_buf_alloc(unsigned int nr)
{
	struct pool_buf *buf;

	D_ALLOC(buf, pool_buf_size(nr));
	if (buf != NULL)
		buf->pb_nr = nr;

	return buf;
}

/** duplicate a new pool buffer, will internally allocate memory */
struct pool_buf *
pool_buf_dup(struct pool_buf *buf)
{
	struct pool_buf *buf_alloc;

	D_ASSERT(buf != NULL);

	buf_alloc = pool_buf_alloc(buf->pb_nr);
	if (buf_alloc == NULL)
		return NULL;

	memcpy(buf_alloc, buf, pool_buf_size(buf->pb_nr));

	return buf_alloc;
}

/** free the pool buffer */
void
pool_buf_free(struct pool_buf *buf)
{
	D_FREE(buf);
}

/**
 * Add an array of components to the pool buffer.
 * The caller should always attach domains before targets, and attach high
 * level domains before low level domains.
 *
 * TODO: add more description about pool map format.
 */
int
pool_buf_attach(struct pool_buf *buf, struct pool_component *comps,
		unsigned int comp_nr)
{
	unsigned int	nr = buf->pb_domain_nr + buf->pb_node_nr +
			     buf->pb_target_nr;

	if (buf->pb_nr < nr + comp_nr)
		return -DER_NOSPACE;

	D_DEBUG(DB_TRACE, "Attaching %d components\n", comp_nr);
	for (; comp_nr > 0; comp_nr--, comps++, nr++) {
		struct pool_component *prev;

		prev = nr == 0 ? NULL : &buf->pb_comps[nr - 1];
		if (prev != NULL && prev->co_type > comps[0].co_type)
			return -DER_INVAL;

		if (comps[0].co_type == PO_COMP_TP_TARGET)
			buf->pb_target_nr++;
		else if (comps[0].co_type == PO_COMP_TP_NODE)
			buf->pb_node_nr++;
		else if (comps[0].co_type == PO_COMP_TP_RACK)
			buf->pb_domain_nr++;
		else
			D_ASSERTF(0, "invalid type %d\n", comps[0].co_type);

		buf->pb_comps[nr] = comps[0];

		D_DEBUG(DB_TRACE, "nr %d %s\n", nr,
			pool_comp_type2str(comps[0].co_type));
	}
	return 0;
}

int
pool_buf_pack(struct pool_buf *buf)
{
	if (buf->pb_nr != buf->pb_target_nr + buf->pb_domain_nr +
			  buf->pb_node_nr)
		return -DER_INVAL;

	/* TODO: checksum, swab... */
	return 0;
}

int
pool_buf_unpack(struct pool_buf *buf)
{
	/* TODO: swab, verify checksum */
	return 0;
}

/**
 * Parse pool buffer and construct domain+target array (tree) based on
 * the information in pool buffer.
 *
 * \param buf		[IN]	pool buffer to be parsed
 * \param tree_pp	[OUT]	the returned domain+target tree.
 */
static int
pool_buf_parse(struct pool_buf *buf, struct pool_domain **tree_pp)
{
	struct pool_domain *tree;
	struct pool_domain *domain;
	struct pool_domain *parent;
	struct pool_target *targets;
	pool_comp_type_t    type;
	int		    size;
	int		    i;
	int		    rc = 0;

	if (buf->pb_target_nr == 0 || buf->pb_node_nr == 0 ||
	    buf->pb_domain_nr + buf->pb_node_nr + buf->pb_target_nr !=
								buf->pb_nr) {
		D_DEBUG(DB_MGMT, "Invalid number of components: %d/%d/%d/%d\n",
			buf->pb_nr, buf->pb_domain_nr, buf->pb_node_nr,
			buf->pb_target_nr);
		return -DER_INVAL;
	}

	size = sizeof(struct pool_domain) * (buf->pb_domain_nr + 1) + /* root */
	       sizeof(struct pool_domain) * (buf->pb_node_nr) +
	       sizeof(struct pool_target) * (buf->pb_target_nr);

	D_DEBUG(DB_TRACE, "domain %d node %d target %d\n", buf->pb_domain_nr,
		buf->pb_node_nr, buf->pb_target_nr);

	D_ALLOC(tree, size);
	if (tree == NULL)
		return -DER_NOMEM;

	targets	= (struct pool_target *)&tree[buf->pb_domain_nr +
					      buf->pb_node_nr + 1];
	for (i = 0; i < buf->pb_target_nr; i++)
		targets[i].ta_comp = buf->pb_comps[buf->pb_domain_nr +
						buf->pb_node_nr + i];

	/* Initialize the root */
	parent = &tree[0]; /* root */
	parent->do_comp.co_type   = PO_COMP_TP_ROOT;
	parent->do_comp.co_status = PO_COMP_ST_UPIN;
	if (buf->pb_domain_nr == 0) {
		/* nodes are directly attached under the root */
		parent->do_target_nr = buf->pb_node_nr;
		parent->do_child_nr = buf->pb_node_nr;
	} else {
		parent->do_child_nr = buf->pb_domain_nr;
	}
	parent->do_children = &tree[1];

	parent++;
	type = buf->pb_comps[0].co_type;

	for (i = 1;; i++) {
		struct pool_component *comp = &tree[i].do_comp;
		int		       nr = 0;

		*comp = buf->pb_comps[i - 1];
		if (comp->co_type > PO_COMP_TP_TARGET) {
			D_DEBUG(DB_MGMT, "Invalid type %d/%d\n",
				type, comp->co_type);
			rc = -DER_INVAL;
			goto out;
		}

		D_DEBUG(DB_TRACE, "Parse %s[%d] i %d nr %d\n",
			pool_comp_type2str(comp->co_type), comp->co_id,
			i, comp->co_nr);

		if (comp->co_type == type)
			continue;

		type = comp->co_type;

		for (; parent < &tree[i]; parent++) {
			if (type != PO_COMP_TP_TARGET) {
				D_DEBUG(DB_TRACE, "Setup children for %s[%d]"
					" child nr %d\n",
					pool_domain_name(parent),
					parent->do_comp.co_id,
					parent->do_child_nr);

				parent->do_children = &tree[i + nr];
				nr += parent->do_child_nr;
			} else {
				/* parent is the last level domain */
				D_DEBUG(DB_TRACE, "Setup targets for %s[%d]\n",
					pool_domain_name(parent),
					parent->do_comp.co_id);

				parent->do_target_nr  = parent->do_comp.co_nr;
				parent->do_comp.co_nr = 0;
				parent->do_targets    = targets;
				targets += parent->do_target_nr;

				D_DEBUG(DB_TRACE, "%s[%d] has %d targets\n",
					pool_domain_name(parent),
					parent->do_comp.co_id,
					parent->do_target_nr);
			}
		}

		if (type == PO_COMP_TP_TARGET)
			break;
	}

	D_DEBUG(DB_TRACE, "Build children and targets pointers\n");

	for (domain = &tree[0]; domain->do_targets == NULL;
	     domain = &tree[0]) {
		while (domain->do_targets == NULL) {
			parent = domain;
			D_ASSERTF(domain->do_children != NULL,
				  "%s[%d]: %d/%d\n",
				  pool_domain_name(domain),
				  domain->do_comp.co_id,
				  domain->do_child_nr, domain->do_target_nr);
			domain = &domain->do_children[0];
		}

		type = parent->do_comp.co_type;
		for (; parent->do_comp.co_type == type; parent++) {
			parent->do_targets = domain->do_targets;
			for (i = 0; i < parent->do_child_nr; i++, domain++)
				parent->do_target_nr += domain->do_target_nr;

			D_DEBUG(DB_TRACE, "Set %d target for %s[%d]\n",
				parent->do_target_nr,
				pool_comp_type2str(parent->do_comp.co_type),
				parent->do_comp.co_id);
		}
	}

out:
	if (rc)
		D_FREE(tree);

	*tree_pp = &tree[0];
	return rc;
}

/**
 * Extract pool buffer from a pool map.
 *
 * \param map		[IN]	The pool map to extract from.
 * \param buf_pp	[OUT]	The returned pool buffer, should be freed
 *				by pool_buf_free.
 */
int
pool_buf_extract(struct pool_map *map, struct pool_buf **buf_pp)
{
	struct pool_buf		*buf;
	struct pool_domain	*tree;
	struct pool_comp_cntr	 cntr;
	unsigned int		 dom_nr;
	int			 i;
	int			 rc;

	D_ASSERT(map->po_tree != NULL);
	tree = &map->po_tree[1]; /* skip the root */
	pool_tree_count(tree, &cntr);

	if (cntr.cc_domains + cntr.cc_targets == 0) {
		D_DEBUG(DB_MGMT, "Empty pool map.\n");
		return -DER_NONEXIST;
	}

	buf = pool_buf_alloc(cntr.cc_domains + cntr.cc_targets);
	if (buf == NULL)
		return -DER_NOMEM;

	for (dom_nr = cntr.cc_top_doms; dom_nr != 0;
	     tree = tree[0].do_children) {
		int     child_nr;

		for (i = child_nr = 0; i < dom_nr; i++) {
			struct pool_component	comp;

			comp = tree[i].do_comp;
			if (tree[i].do_children != NULL) {
				/* intermediate domain */
				child_nr += tree[i].do_child_nr;
			} else {
				/* the last level domain */
				comp.co_nr = tree[i].do_target_nr;
			}
			pool_buf_attach(buf, &comp, 1);
		}
		dom_nr = child_nr;
	}

	tree = &map->po_tree[0];
	for (i = 0; i < cntr.cc_targets; i++)
		pool_buf_attach(buf, &tree->do_targets[i].ta_comp, 1);

	if (buf->pb_nr != buf->pb_target_nr + buf->pb_domain_nr +
			  buf->pb_node_nr) {
		D_DEBUG(DB_MGMT, "Invalid pool map format.\n");
		D_GOTO(failed, rc = -DER_INVAL);
	}

	*buf_pp = buf;
	return 0;
 failed:
	pool_buf_free(buf);
	return rc;
}

/**
 * Count number of domains, targets, and layers of domains etc in the
 * component tree.
 */
static void
pool_tree_count(struct pool_domain *tree, struct pool_comp_cntr *cntr)
{
	unsigned int	dom_nr;

	memset(cntr, 0, sizeof(*cntr));
	if (tree[0].do_children != NULL) {
		dom_nr = tree[0].do_children - tree;
	} else {
		D_ASSERT(tree[0].do_targets != NULL);
		dom_nr = (struct pool_domain *)tree[0].do_targets - tree;
	}

	cntr->cc_top_doms = dom_nr;
	cntr->cc_domains  = dom_nr;

	for (; tree != NULL; tree = tree[0].do_children, cntr->cc_layers++) {
		int      child_nr;
		int      i;

		D_DEBUG(DB_TRACE, "%s, nr = %d\n", pool_domain_name(&tree[0]),
			dom_nr);
		for (i = child_nr = 0; i < dom_nr; i++) {
			if (tree[i].do_children != NULL) {
				cntr->cc_domains += tree[i].do_child_nr;
				child_nr += tree[i].do_child_nr;
			} else {
				cntr->cc_targets += tree[i].do_target_nr;
			}
		}
		dom_nr = child_nr;
	}
}

int
pool_map_comp_cnt(struct pool_map *map)
{
	struct pool_comp_cntr cntr = {0};

	D_ASSERT(map->po_tree != NULL);
	pool_tree_count(&map->po_tree[1], &cntr);

	return cntr.cc_domains + cntr.cc_targets;
}

/**
 * Calculate memory size of the component tree.
 */
static unsigned int
pool_tree_size(struct pool_domain *tree)
{
	struct pool_comp_cntr cntr;

	pool_tree_count(tree, &cntr);
	return sizeof(struct pool_target) * cntr.cc_targets +
	       sizeof(struct pool_domain) * cntr.cc_domains;
}

/**
 * Rebuild pointers for the component tree
 */
static void
pool_tree_build_ptrs(struct pool_domain *tree, struct pool_comp_cntr *cntr)
{
	struct pool_target *targets;
	int		    dom_nr;

	D_DEBUG(DB_TRACE, "Layers %d, top domains %d, domains %d, targets %d\n",
		cntr->cc_layers, cntr->cc_top_doms, cntr->cc_domains,
		cntr->cc_targets);

	targets = (struct pool_target *)&tree[cntr->cc_domains];

	for (dom_nr = cntr->cc_top_doms; tree != NULL;
	     tree = tree[0].do_children) {
		struct pool_domain *children = &tree[dom_nr];
		struct pool_target *tgs	     = targets;
		int		    child_nr = 0;
		int		    i;

		for (i = 0; i < dom_nr; i++) {
			if (tree[i].do_children != NULL) {
				tree[i].do_children = children;
				child_nr += tree[i].do_child_nr;
				children += tree[i].do_child_nr;
			}
			tree[i].do_targets = tgs;
			tgs += tree[i].do_target_nr;
		}
		dom_nr = child_nr;
	}
}

/** Free the component tree */
static void
pool_tree_free(struct pool_domain *tree)
{
	D_FREE(tree);
}

/** Check if component buffer is sane */
static bool
pool_tree_sane(struct pool_domain *tree, uint32_t version)
{
	struct pool_domain	*parent = NULL;
	struct pool_target	*targets = tree[0].do_targets;
	struct pool_comp_cntr	 cntr;
	int			 dom_nr;
	int			 i;

	D_DEBUG(DB_TRACE, "Sanity check of component buffer\n");
	pool_tree_count(tree, &cntr);
	if (cntr.cc_targets == 0) {
		D_DEBUG(DB_MGMT, "Buffer has no target\n");
		return false;
	}

	for (dom_nr = cntr.cc_top_doms; tree != NULL;
	     tree = tree[0].do_children) {
		struct pool_domain *prev = &tree[0];
		int		    child_nr = 0;

		if (parent != NULL &&
		    parent->do_comp.co_type >= tree[0].do_comp.co_type) {
			D_DEBUG(DB_MGMT,
				"Type of parent domain %d(%s) should be "
				"smaller than child domain %d(%s)\n",
				parent->do_comp.co_type,
				pool_domain_name(parent),
				tree[0].do_comp.co_type,
				pool_domain_name(&tree[0]));
			return false;
		}

		for (i = 0; i < dom_nr; i++) {
			if (tree[i].do_comp.co_ver > version) {
				D_DEBUG(DB_MGMT, "Invalid version %u/%u\n",
					tree[i].do_comp.co_ver, version);
				return false;
			}

			if (prev->do_comp.co_type != tree[i].do_comp.co_type) {
				D_DEBUG(DB_MGMT,
					"Unmatched domain type %d/%d\n",
					tree[i].do_comp.co_type,
					prev->do_comp.co_type);
				return false;
			}

			if (tree[i].do_targets == NULL ||
			    tree[i].do_target_nr == 0) {
				D_DEBUG(DB_MGMT, "No target found\n");
				return false; /* always has targets */
			}

			if ((prev->do_children == NULL) ^
			    (tree[i].do_children == NULL)) {
				D_DEBUG(DB_MGMT, "Invalid child tree\n");
				return false;
			}

			if ((prev->do_targets == NULL) ^
			    (tree[i].do_targets == NULL)) {
				D_DEBUG(DB_MGMT, "Invalid target tree\n");
				return false;
			}

			if (prev != &tree[i] &&
			    prev->do_children != NULL &&
			    prev->do_children + prev->do_child_nr !=
			    tree[i].do_children) {
				D_DEBUG(DB_MGMT, "Invalid children pointer\n");
				return false;
			}

			if (prev != &tree[i] &&
			    prev->do_targets != NULL &&
			    prev->do_targets + prev->do_target_nr !=
			    tree[i].do_targets) {
				D_DEBUG(DB_MGMT, "Invalid children pointer i"
					" %d target nr %d\n", i,
					prev->do_target_nr);
				return false;
			}

			if (tree[i].do_child_nr != 0)
				child_nr += tree[i].do_child_nr;

			prev = &tree[i];
		}
		parent = &tree[0];
		dom_nr = child_nr;
	}

	for (i = 0; i < cntr.cc_targets; i++) {
		if (targets[i].ta_comp.co_type != PO_COMP_TP_TARGET) {
			D_DEBUG(DB_MGMT, "Invalid leaf type %d(%s) i %d\n",
				targets[i].ta_comp.co_type,
				pool_comp_name(&targets[i].ta_comp), i);
			return false;
		}

		if (targets[i].ta_comp.co_ver > version) {
			D_DEBUG(DB_MGMT, "Invalid version %u/%u i %d\n",
				targets[i].ta_comp.co_ver, version, i);
			return false;
		}
	}
	D_DEBUG(DB_TRACE, "Component buffer is sane\n");
	return true;
}

/** copy a components tree */
static void
pool_tree_copy(struct pool_domain *dst, struct pool_domain *src)
{
	struct pool_comp_cntr	cntr;

	memcpy(dst, src, pool_tree_size(src));
	pool_tree_count(src, &cntr);
	pool_tree_build_ptrs(dst, &cntr);
}

/** free data members of a pool map */
static void
pool_map_finalise(struct pool_map *map)
{
	int	i;

	D_DEBUG(DB_TRACE, "Release buffers for pool map\n");

	comp_sorter_fini(&map->po_target_sorter);

	if (map->po_comp_fail_cnts != NULL)
		D_FREE(map->po_comp_fail_cnts);

	if (map->po_domain_sorters != NULL) {
		D_ASSERT(map->po_domain_layers != 0);
		for (i = 0; i < map->po_domain_layers; i++)
			comp_sorter_fini(&map->po_domain_sorters[i]);

		D_FREE(map->po_domain_sorters);

		map->po_domain_sorters = NULL;
		map->po_domain_layers = 0;
	}

	if (map->po_tree != NULL) {
		pool_tree_free(map->po_tree);
		map->po_tree = NULL;
	}
	D_MUTEX_DESTROY(&map->po_lock);
}

/**
 * Install a component tree to a pool map.
 *
 * \param map		[IN]	The pool map to be initialized.
 * \param activate	[IN]	Activate pool components.
 * \param tree		[IN]	Component tree for the pool map.
 */
static int
pool_map_initialise(struct pool_map *map, bool activate,
		    struct pool_domain *tree)
{
	struct pool_comp_cntr	 cntr;
	int			 i;
	int			 rc = 0;

	D_ASSERT(pool_map_empty(map));
	rc = D_MUTEX_INIT(&map->po_lock, NULL);
	if (rc != 0)
		return rc;

	if (tree[0].do_comp.co_type != PO_COMP_TP_ROOT) {
		D_DEBUG(DB_TRACE, "Invalid tree format: %s/%d\n",
			pool_domain_name(&tree[0]), tree[0].do_comp.co_type);
		rc = -DER_INVAL;
		goto failed;
	}

	map->po_tree = tree;
	pool_tree_count(tree, &cntr);

	/* po_map_print(map); */
	D_DEBUG(DB_TRACE, "Setup nlayers %d, ndomains %d, ntargets %d\n",
		cntr.cc_layers, cntr.cc_domains, cntr.cc_targets);

	map->po_domain_layers = cntr.cc_layers;

	D_ALLOC_ARRAY(map->po_comp_fail_cnts, map->po_domain_layers);
	if (map->po_comp_fail_cnts == NULL) {
		rc = -DER_NOMEM;
		goto failed;
	}

	D_ALLOC(map->po_domain_sorters,
		map->po_domain_layers * sizeof(*map->po_domain_sorters));
	if (map->po_domain_sorters == NULL) {
		rc = -DER_NOMEM;
		goto failed;
	}

	/* pointer arrays for binary search of domains */
	for (i = 0; i < map->po_domain_layers; i++) {
		struct pool_comp_sorter	*sorter = &map->po_domain_sorters[i];
		unsigned int		 j;

		D_ASSERT(tree[0].do_comp.co_type != PO_COMP_TP_TARGET);
		pool_tree_count(tree, &cntr);
		rc = comp_sorter_init(sorter, cntr.cc_top_doms,
				      tree[0].do_comp.co_type);
		if (rc != 0)
			goto failed;

		D_DEBUG(DB_TRACE, "domain %s, ndomains %d\n",
			pool_domain_name(&tree[0]), sorter->cs_nr);

		for (j = 0; j < sorter->cs_nr; j++) {
			if (activate &&
			    tree[j].do_comp.co_status == PO_COMP_ST_NEW)
				tree[j].do_comp.co_status = PO_COMP_ST_UPIN;

			sorter->cs_comps[j] = &tree[j].do_comp;
		}

		rc = comp_sorter_sort(sorter);
		if (rc != 0)
			goto failed;

		tree = &tree[sorter->cs_nr];
	}

	rc = comp_sorter_init(&map->po_target_sorter, cntr.cc_targets,
			      PO_COMP_TP_TARGET);
	if (rc != 0)
		goto failed;

	for (i = 0; i < cntr.cc_targets; i++) {
		struct pool_target *ta;

		ta = &map->po_tree->do_targets[i];
		map->po_target_sorter.cs_comps[i] = &ta->ta_comp;

		if (activate && ta->ta_comp.co_status == PO_COMP_ST_NEW)
			ta->ta_comp.co_status = PO_COMP_ST_UPIN;
	}

	rc = comp_sorter_sort(&map->po_target_sorter);
	if (rc != 0)
		goto failed;

	return 0;
 failed:
	D_DEBUG(DB_MGMT, "Failed to setup pool map "DF_RC"\n", DP_RC(rc));
	D_MUTEX_DESTROY(&map->po_lock);
	pool_map_finalise(map);
	return rc;
}

/**
 * Check if a component tree is compatible with a pool map, it returns 0
 * if components in \a tree can be merged into \a map, otherwise returns
 * error code.
 */
static int
pool_map_compat(struct pool_map *map, uint32_t version,
		struct pool_domain *tree)
{
	struct pool_domain	*parent;
	struct pool_domain	*doms;
	int			 dom_nr;
	int			 rc;

	if (pool_map_empty(map)) {
		D_DEBUG(DB_MGMT, "empty map, type of buffer root is %s\n",
			pool_domain_name(&tree[0]));
		return 0;
	}

	if (map->po_version >= version)
		return -DER_NO_PERM;

	/* pool_buf_parse should always generate root */
	if (tree[0].do_comp.co_type != PO_COMP_TP_ROOT)
		return -DER_INVAL;

	rc = pool_map_find_domain(map, tree[1].do_comp.co_type,
				  PO_COMP_ID_ALL, &doms);
	if (rc == 0)
		return -DER_INVAL;

	if (doms - map->po_tree == 1) {
		/* the first component is indeed under the root */
		parent = &tree[0];
	} else {
		/* root of the new tree is dummy */
		parent = NULL;
	}

	D_DEBUG(DB_TRACE, "Check if buffer is compatible with pool map\n");

	dom_nr = tree[0].do_child_nr;
	for (tree++; tree != NULL; parent = &tree[0],
				   tree = tree[0].do_children,
				   doms = doms[0].do_children) {
		int     child_nr = 0;
		int	nr = 0;
		int     i;
		int	j;

		if (doms == NULL) {
			D_DEBUG(DB_MGMT, "tree has more layers than the map\n");
			return -DER_INVAL;
		}

		D_DEBUG(DB_TRACE, "checking %s/%s\n",
			pool_domain_name(&tree[0]), pool_domain_name(&doms[0]));

		for (i = 0; i < dom_nr; i++) {
			struct pool_component *dc = &tree[i].do_comp;
			bool		       existed;

			if (dc->co_type != doms[0].do_comp.co_type) {
				D_DEBUG(DB_MGMT,
					"domain type not match %s(%u) %s(%u)\n",
					pool_comp_name(dc), dc->co_type,
					pool_domain_name(&doms[0]),
					doms[0].do_comp.co_type);
				return -DER_INVAL;
			}

			existed = domain_exist(map, dc->co_type, dc->co_id);
			if (dc->co_status == PO_COMP_ST_NEW) {
				if (parent == NULL)
					return -DER_INVAL;
				if (existed)
					return -DER_NO_PERM;

			} else if (dc->co_status == PO_COMP_ST_UPIN) {
				if (!existed)
					return -DER_INVAL;

				D_ASSERT(parent != NULL);
				if (parent->do_comp.co_status == PO_COMP_ST_NEW)
					return -DER_INVAL;

			} else {
				return -DER_INVAL;
			}

			if (tree[i].do_children != NULL) {
				child_nr += tree[i].do_child_nr;
			} else {
				/* the last layer domain */
				if (doms[0].do_children != NULL) {
					D_DEBUG(DB_MGMT, "unmatched tree\n");
					return -DER_INVAL;
				}

				for (j = 0; j < tree[i].do_target_nr; j++) {
					struct pool_component *tc;

					tc = &tree[i].do_targets[j].ta_comp;
					if (tc->co_status != PO_COMP_ST_NEW ||
					    target_exist(map, tc->co_id))
						return -DER_INVAL;
				}
			}

			nr++;
			D_ASSERT(parent != NULL);
			if (parent->do_child_nr == nr) {
				parent++;
				nr = 0;
			}
		}
		dom_nr = child_nr;
	}
	return 0;
}

/**
 * Merge all new components from \a tree into \a map.
 * Already existent components will be ignored.
 */
static int
pool_map_merge(struct pool_map *map, uint32_t version,
	       struct pool_domain *tree)
{
	struct pool_map		*src_map;
	struct pool_domain	*dst_tree;
	struct pool_domain	*dst_doms;
	struct pool_domain	*cur_doms;
	void			*addr;
	struct pool_comp_cntr    cntr;
	unsigned int		 dom_nr;
	unsigned int		 size;
	int			 i;
	int			 rc;

	/* create scratch map for merging */
	D_ALLOC_PTR(src_map);
	if (src_map == NULL)
		return -DER_NOMEM;

	rc = pool_map_initialise(src_map, false, tree);
	if (rc != 0) {
		D_DEBUG(DB_MGMT, "Failed to create scratch map for buffer\n");
		goto failed;
	}

	/* destination buffer could has larger than the actually needed space,
	 * but it is not big deal.
	 */
	size = pool_tree_size(map->po_tree) + pool_tree_size(tree);
	D_ALLOC(dst_tree, size);
	if (dst_tree == NULL) {
		rc = -DER_NOMEM;
		goto failed;
	}

	/* copy current pool map to destination buffer */
	pool_tree_copy(dst_tree, map->po_tree);

	if (src_map->po_domain_layers != map->po_domain_layers) {
		/* source map may have less levels because it could be in
		 * a subtree, skip the fake root in this case.
		 */
		D_ASSERT(src_map->po_domain_layers < map->po_domain_layers);
		rc = pool_map_find_domain(map, tree[1].do_comp.co_type,
					  PO_COMP_ID_ALL, &cur_doms);
	} else {
		rc = pool_map_find_domain(map, tree[0].do_comp.co_type,
					  PO_COMP_ID_ALL, &cur_doms);
	}
	if (rc == 0)
		goto failed;

	dst_doms = dst_tree;
	dst_doms += cur_doms - map->po_tree;
	pool_tree_count(dst_doms, &cntr);
	dom_nr = cntr.cc_top_doms;

	/* overwrite the components after the top layer domains */
	addr = (void *)&dst_doms[dom_nr];
	pool_tree_count(dst_tree, &cntr);

	/* complex buffer manipulating... */
	for (; dst_doms != NULL;
	       dst_doms = dst_doms[0].do_children,
	       cur_doms = cur_doms[0].do_children) {
		struct pool_domain *cdom = &cur_doms[0];
		int		    child_nr = 0;

		for (i = 0; i < dom_nr; i++) {
			struct pool_domain *ddom = &dst_doms[i];
			struct pool_domain *sdom;
			int		    nb;
			int		    j;

			if (ddom->do_comp.co_ver == version) {
				ddom->do_children  = NULL;
				ddom->do_targets   = NULL;
				ddom->do_child_nr  = 0;
				ddom->do_target_nr = 0;
				D_DEBUG(DB_TRACE, "Add new domain %s %d\n",
					pool_domain_name(cdom), dom_nr);
			} else {
				/* Domain existed, copy its children/targets
				 * from current pool map.
				 */
				D_ASSERT(ddom->do_comp.co_ver < version);
				D_ASSERT(ddom->do_comp.co_id ==
					 cdom->do_comp.co_id);

				if (cdom->do_children != NULL) {
					ddom->do_children = addr;
					ddom->do_child_nr = cdom->do_child_nr;
					nb = cdom->do_child_nr *
					     sizeof(struct pool_domain);
					memcpy(addr, cdom->do_children, nb);
				} else {
					ddom->do_targets = addr;
					ddom->do_target_nr = cdom->do_target_nr;
					nb = cdom->do_target_nr *
					     sizeof(struct pool_target);
					memcpy(addr, cdom->do_targets, nb);
				}
				addr += nb;
				cdom++;
			}

			D_DEBUG(DB_TRACE, "Check changes for %s[%d]\n",
				pool_domain_name(ddom), ddom->do_comp.co_id);

			rc = pool_map_find_domain(src_map,
						  ddom->do_comp.co_type,
						  ddom->do_comp.co_id, &sdom);
			if (rc == 0) {
				child_nr += ddom->do_child_nr;
				continue; /* no change for this domain */
			}

			/* new buffer may have changes for this domain */
			if (sdom->do_children != NULL) {
				struct pool_domain *child = addr;

				D_DEBUG(DB_TRACE, "Scan children of %s[%d]\n",
					pool_domain_name(ddom),
					ddom->do_comp.co_id);

				if (ddom->do_children == NULL)
					ddom->do_children = child;

				/* copy new child domains to dest buffer */
				for (j = 0; j < sdom->do_child_nr; j++) {
					struct pool_component *dc;

					dc = &sdom->do_children[j].do_comp;
					/* ignore existent children */
					if (dc->co_status != PO_COMP_ST_NEW)
						continue;

					D_DEBUG(DB_TRACE, "New %s[%d]\n",
						pool_comp_type2str(dc->co_type),
						dc->co_id);

					*child = sdom->do_children[j];
					child++;

					ddom->do_child_nr++;
					cntr.cc_domains++;
				}
				addr = child;
			} else {
				struct pool_target *target = addr;

				D_DEBUG(DB_TRACE, "Scan targets of %s[%d]\n",
					pool_domain_name(ddom),
					ddom->do_comp.co_id);

				if (ddom->do_targets == NULL)
					ddom->do_targets = target;

				/* copy new targets to destination buffer */
				for (j = 0; j < sdom->do_target_nr; j++) {
					struct pool_component *tc;

					tc = &sdom->do_targets[j].ta_comp;

					if (tc->co_status != PO_COMP_ST_NEW)
						continue;

					D_DEBUG(DB_TRACE, "New target[%d]\n",
						tc->co_id);

					*target = sdom->do_targets[j];
					target++;

					ddom->do_target_nr++;
					cntr.cc_targets++;
				}
				addr = target;
			}
			child_nr += ddom->do_child_nr;
		}
		dom_nr = child_nr;
	}
	D_ASSERT(addr - (void *)dst_tree <= size);
	D_DEBUG(DB_TRACE, "Merged all components\n");
	/* At this point, I only have valid children pointers for the last
	 * layer domains, and need to build target pointers for all layers.
	 */
	pool_tree_build_ptrs(dst_tree, &cntr);

	/* release old buffers of pool map */
	pool_map_finalise(map);

	/* install new buffer for pool map */
	rc = pool_map_initialise(map, false, dst_tree);
	D_ASSERT(rc == 0 || rc == -DER_NOMEM);

	map->po_version = version;
 failed:
	pool_map_destroy(src_map);
	return rc;
}

static int
uuid_compare_cb(const void *a, const void *b)
{
	uuid_t *ua = (uuid_t *)a;
	uuid_t *ub = (uuid_t *)b;

	return uuid_compare(*ua, *ub);
}

int
gen_pool_buf(struct pool_map *map, struct pool_buf **map_buf_out,
		int map_version, int ndomains, int nnodes, int ntargets,
		const int32_t *domains, uuid_t target_uuids[],
		const d_rank_list_t *target_addrs, uuid_t **uuids_out,
		uint32_t dss_tgt_nr)
{
	struct pool_component	map_comp;
	struct pool_buf		*map_buf;
	struct pool_domain      *found_dom;
	uuid_t		       *uuids;
	uint32_t		num_comps;
	uint8_t			new_status;
	bool			updated;
	int i, rc;

	updated = false;

	/* Prepare the pool map attribute buffers. */
	map_buf = pool_buf_alloc(ndomains + nnodes + ntargets);
	if (map_buf == NULL)
		D_GOTO(out_map_buf, rc = -DER_NOMEM);

	/* Make a sorted target UUID array to determine target IDs. */
	D_ALLOC_ARRAY(uuids, nnodes);
	if (uuids == NULL)
		D_GOTO(out_map_buf, rc = -DER_NOMEM);
	memcpy(uuids, target_uuids, sizeof(uuid_t) * nnodes);
	qsort(uuids, nnodes, sizeof(uuid_t), uuid_compare_cb);

	if (map != NULL) {
		new_status = PO_COMP_ST_NEW;
		num_comps = pool_map_find_domain(map, PO_COMP_TP_RACK,
						 PO_COMP_ID_ALL, NULL);
	} else {
		new_status = PO_COMP_ST_UPIN;
		num_comps = 0;
	}
	/* fill racks */
	for (i = 0; i < ndomains; i++) {
		map_comp.co_type = PO_COMP_TP_RACK;	/* TODO */
		map_comp.co_status = new_status;
		map_comp.co_index = i + num_comps;
		map_comp.co_id = i + num_comps;
		map_comp.co_rank = 0;
		map_comp.co_ver = map_version;
		map_comp.co_fseq = 1;
		map_comp.co_nr = domains[i];

		rc = pool_buf_attach(map_buf, &map_comp, 1 /* comp_nr */);
		if (rc != 0)
			return rc;
	}

	if (map != NULL)
		num_comps = pool_map_find_domain(map, PO_COMP_TP_NODE,
						 PO_COMP_ID_ALL, NULL);
	else
		num_comps = 0;

	/* fill nodes */
	for (i = 0; i < nnodes; i++) {
		uuid_t *p = bsearch(target_uuids[i], uuids, nnodes,
				    sizeof(uuid_t), uuid_compare_cb);

		if (map) {
			found_dom = pool_map_find_node_by_rank(map,
					target_addrs->rl_ranks[i]);
			if (found_dom)
				continue;
		}

		updated = true;
		map_comp.co_type = PO_COMP_TP_NODE;
		map_comp.co_status = new_status;
		map_comp.co_index = i + num_comps;
		map_comp.co_id = (p - uuids) + num_comps;
		map_comp.co_rank = target_addrs->rl_ranks[i];
		map_comp.co_ver = map_version;
		map_comp.co_fseq = 1;
		map_comp.co_nr = dss_tgt_nr;

		rc = pool_buf_attach(map_buf, &map_comp, 1 /* comp_nr */);
		if (rc != 0)
			return rc;
	}

	if (!updated)
		return -DER_ALREADY;

	if (map != NULL)
		num_comps = pool_map_find_target(map, PO_COMP_ID_ALL, NULL);
	else
		num_comps = 0;

	/* fill targets */
	for (i = 0; i < nnodes; i++) {
		int j;

		for (j = 0; j < dss_tgt_nr; j++) {
			map_comp.co_type = PO_COMP_TP_TARGET;
			map_comp.co_status = new_status;
			map_comp.co_index = j;
			map_comp.co_id = (i * dss_tgt_nr + j) + num_comps;
			map_comp.co_rank = target_addrs->rl_ranks[i];
			map_comp.co_ver = map_version;
			map_comp.co_fseq = 1;
			map_comp.co_nr = 1;

			rc = pool_buf_attach(map_buf, &map_comp, 1);
			if (rc != 0)
				return rc;
		}
	}
	if (uuids_out)
		*uuids_out = uuids;

	*map_buf_out = map_buf;
	return 0;

out_map_buf:
	pool_buf_free(map_buf);

	return rc;
}


int
pool_map_extend(struct pool_map *map, uint32_t version, struct pool_buf *buf)
{
	struct pool_domain *tree = NULL;
	int		    rc;

	rc = pool_buf_parse(buf, &tree);
	if (rc != 0)
		return rc;

	if (!pool_tree_sane(tree, version)) {
		D_DEBUG(DB_MGMT, "Insane buffer format\n");
		rc = -DER_INVAL;
		goto error_tree;
	}

	rc = pool_map_compat(map, version, tree);
	if (rc != 0) {
		D_DEBUG(DB_MGMT, "Buffer is incompatible with pool map\n");
		goto error_tree;
	}

	D_DEBUG(DB_TRACE, "Merge buffer with already existent pool map\n");
	rc = pool_map_merge(map, version, tree);
<<<<<<< HEAD
 out:
=======
	if(rc != 0)
		goto error_tree;

	return rc;

error_tree:
	pool_tree_free(tree);
>>>>>>> eb582f37
	return rc;
}

/**
 * Create a pool map from components stored in \a buf.
 *
 * \param buf		[IN]	The buffer to input pool components.
 * \param version	[IN]	Version for the new created pool map.
 * \param mapp		[OUT]	The returned pool map.
 */
int
pool_map_create(struct pool_buf *buf, uint32_t version, struct pool_map **mapp)
{
	struct pool_domain *tree = NULL;
	struct pool_map	   *map = NULL;
	int		    rc;

	rc = pool_buf_parse(buf, &tree);
	if (rc != 0) {
		D_ERROR("pool_buf_parse failed, rc "DF_RC"\n", DP_RC(rc));
		return rc;
	}

	if (!pool_tree_sane(tree, version)) {
		rc = -DER_INVAL;
		D_ERROR("pool_tree_sane failed, rc "DF_RC"\n", DP_RC(rc));
		goto failed;
	}

	D_ALLOC_PTR(map);
	if (map == NULL) {
		rc = -DER_NOMEM;
		goto failed;
	}

	rc = pool_map_initialise(map, true, tree);
	if (rc != 0) {
		D_ERROR("pool_map_initialise failed, rc "DF_RC"\n", DP_RC(rc));
		/* pool_tree_free() did in pool_map_initialise */
		tree = NULL;
		goto failed;
	}

	/** Record the initial failed domain counts */
	rc = pool_map_update_failed_cnt(map);
	if (rc != 0) {
		D_ERROR("could not update number of failed targets, rc %d.\n",
				rc);
		goto failed;
	}

	map->po_version = version;
	map->po_ref = 1; /* 1 for caller */
	*mapp = map;
	return 0;
 failed:
	if (tree != NULL)
		pool_tree_free(tree);
	if (map != NULL)
		D_FREE(map);
	return rc;
}

/**
 * Destroy a pool map.
 */
static void
pool_map_destroy(struct pool_map *map)
{
	pool_map_finalise(map);
	D_FREE(map);
}

/** Take a refcount on a pool map */
void
pool_map_addref(struct pool_map *map)
{
	D_MUTEX_LOCK(&map->po_lock);
	map->po_ref++;
	D_MUTEX_UNLOCK(&map->po_lock);
}

/**
 * Release refcount on a pool map, this pool map will be destroyed if it
 * is the last refcount
 */
void
pool_map_decref(struct pool_map *map)
{
	bool free;

	D_MUTEX_LOCK(&map->po_lock);
	D_ASSERT(map->po_ref > 0);
	map->po_ref--;
	free = (map->po_ref == 0);
	D_MUTEX_UNLOCK(&map->po_lock);

	if (free)
		pool_map_destroy(map);
}

/**
 * Find a domain whose type equals to \a type and id equals to \a id.
 * If id is PO_COMP_ID_ALL, it returns the first element of the contiguously
 * stored domain array to \a domain_pp.
 *
 * The return value of this function is the number of domains, so it is zero
 * on failure, and it is always one if a particular id is found.
 */
int
pool_map_find_domain(struct pool_map *map, pool_comp_type_t type, uint32_t id,
		     struct pool_domain **domain_pp)
{
	struct pool_comp_sorter *sorter;
	struct pool_domain	*tmp;
	int			 i;

	if (pool_map_empty(map)) {
		D_ERROR("Uninitialized pool map\n");
		return 0;
	}

	D_ASSERT(map->po_domain_layers > 0);
	/* all other domains under root are stored in contiguous buffer */
	for (tmp = map->po_tree, i = 0; tmp != NULL;
	     tmp = tmp->do_children, i++) {
		if (tmp[0].do_comp.co_type == type)
			break;
	}

	D_ASSERT(i <= map->po_domain_layers);
	if (i == map->po_domain_layers) {
		D_DEBUG(DB_MGMT, "Can't find domain type %s(%d)\n",
			pool_comp_type2str(type), type);
		return 0;
	}

	sorter = &map->po_domain_sorters[i];
	D_ASSERT(sorter->cs_type == type);

	if (id == PO_COMP_ID_ALL) {
		if (domain_pp != NULL)
			*domain_pp = tmp;
		return sorter->cs_nr;
	}

	tmp = comp_sorter_find_domain(sorter, id);
	if (tmp == NULL)
		return 0;

	if (domain_pp != NULL)
		*domain_pp = tmp;
	return 1;
}

/**
 * Find all nodes in the pool map.
 *
 * \param map	[IN]	pool map to search.
 * \param id	[IN]	id to search.
 * \param domain_pp [OUT] returned node domain address.
 *
 * \return		number of the node domains.
 *                      0 if none.
 */
int
pool_map_find_nodes(struct pool_map *map, uint32_t id,
		    struct pool_domain **domain_pp)
{
	return pool_map_find_domain(map, PO_COMP_TP_NODE, id,
				    domain_pp);
}

/**
 * Find a target whose id equals to \a id by the binary search.
 * If id is PO_COMP_ID_ALL, it returns the contiguously stored target array
 * to \a target_pp.
 *
 * The return value of this function is the number of targets, so it is zero
 * on failure, and it is always one if a particular id is found.
 *
 * \param map	[IN]		The pool map to search
 * \param id	[IN]		Target ID to search
 * \param target_pp [OUT]	Returned target address
 */
int
pool_map_find_target(struct pool_map *map, uint32_t id,
		     struct pool_target **target_pp)
{
	struct pool_comp_sorter *sorter = &map->po_target_sorter;
	struct pool_target	*target;

	if (pool_map_empty(map)) {
		D_ERROR("Uninitialized pool map\n");
		return 0;
	}

	if (id == PO_COMP_ID_ALL) {
		if (target_pp != NULL)
			*target_pp = map->po_tree[0].do_targets;
		return map->po_tree[0].do_target_nr;
	}

	target = comp_sorter_find_target(sorter, id);
	if (target == NULL)
		return 0;

	if (target_pp != NULL)
		*target_pp = target;
	return 1;
}

/**
 * Find pool domain node by rank in the pool map.
 * \params [IN] map	pool map to find the node by rank.
 * \params [IN] rank	rank to use to search the pool domain.
 *
 * \return              domain found by rank.
 */
struct pool_domain *
pool_map_find_node_by_rank(struct pool_map *map, uint32_t rank)
{
	struct pool_domain	*doms;
	struct pool_domain	*found = NULL;
	int			doms_cnt;
	int			i;

	doms_cnt = pool_map_find_nodes(map, PO_COMP_ID_ALL, &doms);
	if (doms_cnt <= 0)
		return NULL;

	for (i = 0; i < doms_cnt; i++) {
		/* FIXME add rank sorter to the pool map */
		if (doms[i].do_comp.co_rank == rank) {
			found = &doms[i];
			break;
		}
	}

	return found;
}

/**
 * Find the target by rank & idx.
 *
 * \param map	[IN]	pool map to find the target.
 * \param rank	[IN]	rank to be used to find target.
 * \param tgt_idx [IN]	tgt_idx to be used to find target.
 * \param tgts	[OUT]	targets found by rank/tgt_idx.
 *
 * \return		number of targets.
 *                      negative errno if failed.
 */
int
pool_map_find_target_by_rank_idx(struct pool_map *map, uint32_t rank,
				 uint32_t tgt_idx, struct pool_target **tgts)
{
	struct pool_domain	*dom;

	dom = pool_map_find_node_by_rank(map, rank);
	if (dom == NULL)
		return 0;

	if (tgt_idx == -1) {
		*tgts = dom->do_targets;
		return dom->do_target_nr;
	}

	if (tgt_idx >= dom->do_target_nr)
		return 0;

	*tgts = &dom->do_targets[tgt_idx];

	return 1;
}

/**
 * Check if all targets under one node matching the status.
 * \params [IN] dom	node domain to be checked.
 * \param [IN] status	status to be checked.
 *
 * \return		true if matches, otherwise false.
 */
bool
pool_map_node_status_match(struct pool_domain *dom, unsigned int status)
{
	int i;

	for (i = 0; i < dom->do_target_nr; i++) {
		if (!(dom->do_targets[i].ta_comp.co_status & status))
			return false;
	}

	return true;
}

static void
fseq_sort_op_swap(void *array, int a, int b)
{
	struct pool_component *comps = (struct pool_component *)array;
	struct pool_component  tmp;

	tmp = comps[a];
	comps[a] = comps[b];
	comps[b] = tmp;
}

static int
fseq_sort_op_cmp(void *array, int a, int b)
{
	struct pool_component *comps = (struct pool_component *)array;

	if (comps[a].co_fseq > comps[b].co_fseq)
		return 1;
	if (comps[a].co_fseq < comps[b].co_fseq)
		return -1;
	return 0;
}

static int
fseq_sort_op_cmp_key(void *array, int i, uint64_t key)
{
	struct pool_component *comps = (struct pool_component *)array;
	uint32_t		fseq = (uint32_t)key;

	if (comps[i].co_fseq > fseq)
		return 1;
	if (comps[i].co_fseq < fseq)
		return -1;
	return 0;
}

/** fseq based sort and lookup for components */
static daos_sort_ops_t fseq_sort_ops = {
	.so_swap	= fseq_sort_op_swap,
	.so_cmp		= fseq_sort_op_cmp,
	.so_cmp_key	= fseq_sort_op_cmp_key,
};

struct find_tgts_param {
	uint32_t	ftp_max_fseq;
	uint32_t	ftp_min_fseq;
	uint8_t		ftp_status;
	unsigned long	ftp_chk_max_fseq:1,
			ftp_chk_min_fseq:1,
			ftp_chk_status:1;
};

static bool
matched_criteria(struct find_tgts_param *param,
		 struct pool_target *tgt)
{
	if (param->ftp_chk_status &&
	    !(param->ftp_status & tgt->ta_comp.co_status))
		return false;

	if (param->ftp_chk_max_fseq &&
	    param->ftp_max_fseq < tgt->ta_comp.co_fseq)
		return false;

	if (param->ftp_chk_min_fseq &&
	    param->ftp_min_fseq > tgt->ta_comp.co_fseq)
		return false;

	return true;
}

/**
 * Find array of targets which match the query criteria. Caller is
 * responsible for freeing the target array.
 *
 * \param map     [IN]	The pool map to search
 * \param param   [IN]	Criteria to be checked
 * \param sorter  [IN]	Sorter for the output targets array
 * \param tgt_pp  [OUT]	The output target array, if tgt_pp == NULL, it only
 *                      needs to get the tgt count, otherwise it will
 *                      allocate the tgts array.
 * \param tgt_cnt [OUT]	The size of target array
 *
 * \return	0 on success, negative values on errors.
 */
static int
pool_map_find_tgts(struct pool_map *map, struct find_tgts_param *param,
		   daos_sort_ops_t *sorter, struct pool_target **tgt_pp,
		   unsigned int *tgt_cnt)
{
	struct pool_target *targets;
	int i, total_cnt, idx = 0;

	if (tgt_pp != NULL)
		*tgt_pp = NULL;
	*tgt_cnt = 0;

	if (pool_map_empty(map)) {
		D_ERROR("Uninitialized pool map\n");
		return 0;
	}

	/* pool map won't be changed between the two scans */
	total_cnt = pool_map_target_nr(map);
	targets = pool_map_targets(map);
rescan:
	for (i = 0; i < total_cnt; i++) {
		if (matched_criteria(param, &targets[i])) {
			if (tgt_pp == NULL || *tgt_pp == NULL)
				(*tgt_cnt)++;
			else
				(*(tgt_pp))[idx++] = targets[i];
		}
	}

	if (*tgt_cnt == 0 || tgt_pp == NULL)
		return 0;

	if (*tgt_pp == NULL) {
		D_ALLOC(*tgt_pp, *tgt_cnt * sizeof(*targets));
		if (*tgt_pp == NULL)
			return -DER_NOMEM;
		goto rescan;
	} else if (sorter != NULL) {
		daos_array_sort(*tgt_pp, *tgt_cnt, false, sorter);
	}

	return 0;
}

/**
 * Find all targets in DOWN state. Raft leader can use it drive target
 * rebuild one by one.
 */
int
pool_map_find_down_tgts(struct pool_map *map, struct pool_target **tgt_pp,
			unsigned int *tgt_cnt)
{
	struct find_tgts_param param;

	memset(&param, 0, sizeof(param));
	param.ftp_chk_status = 1;
	param.ftp_status = PO_COMP_ST_DOWN;

	return pool_map_find_tgts(map, &param, &fseq_sort_ops, tgt_pp,
				  tgt_cnt);
}

/**
 * This function recursively scans the pool_map and records how many failures
 * each domain contains. A domain is considered to have a failure if there are
 * ANY failed targets within that domain. This is used to determine whether a
 * pool meets a containers redundancy requirements when opening.
 *
 * \param dom		[in] The pool domain currently being scanned.
 * \param fail_cnts	[in] The array used to track failures for each domain.
 * \param domain_level	[in] the current domain level used to index fail_cnts.
 *
 * \return	returns the number of downstream failures found in "dom".
 */
static int
update_failed_cnt_helper(struct pool_domain *dom,
		struct pool_fail_comp *fail_cnts, int domain_level)
{
	struct pool_domain *next_dom;
	int i;
	int failed_children;
	int num_failed = 0;

	if (dom == NULL)
		return 0;

	if (dom->do_children == NULL) {
		for (i = 0; i < dom->do_target_nr; ++i) {
			if (pool_target_unavail(&dom->do_targets[i], false))
				num_failed++;
		}
	} else {
		for (i = 0; i < dom->do_child_nr; ++i) {
			next_dom = &dom->do_children[i];

			failed_children = update_failed_cnt_helper(next_dom,
					fail_cnts, domain_level + 1);
			if (failed_children > 0)
				num_failed++;
		}

	}

	if (num_failed > 0)
		fail_cnts[domain_level].fail_cnt++;
	fail_cnts[domain_level].comp_type = dom->do_comp.co_type;

	return num_failed;
}

/**
 * Update the failed target count for the pool map.
 * This should be called anytime the pool map is updated.
 */
int
pool_map_update_failed_cnt(struct pool_map *map)
{
	int rc;
	struct pool_domain *root;
	struct pool_fail_comp *fail_cnts = map->po_comp_fail_cnts;

	memset(fail_cnts, 0, sizeof(*fail_cnts) * map->po_domain_layers);

	rc = pool_map_find_domain(map, PO_COMP_TP_ROOT, PO_COMP_ID_ALL, &root);
	if (rc == 0)
		return -DER_INVAL;

	update_failed_cnt_helper(root, fail_cnts, 0);
	return 0;
}

/**
 * Find all targets in DOWN|DOWNOUT state.
 */
int
pool_map_find_failed_tgts(struct pool_map *map, struct pool_target **tgt_pp,
			unsigned int *tgt_cnt)
{
	struct find_tgts_param param;

	memset(&param, 0, sizeof(param));
	param.ftp_chk_status = 1;
	param.ftp_status = PO_COMP_ST_DOWN | PO_COMP_ST_DOWNOUT |
		PO_COMP_ST_DRAIN;

	return pool_map_find_tgts(map, &param, &fseq_sort_ops, tgt_pp,
				  tgt_cnt);
}


/**
 * Find all targets with @status in specific rank. Note: &tgt_pp will be
 * allocated and the caller is responsible to free it.
 */
int
pool_map_find_by_rank_status(struct pool_map *map,
			     struct pool_target ***tgt_ppp,
			     unsigned int *tgt_cnt, unsigned int status,
			     d_rank_t rank)
{
	struct pool_domain	*dom;
	int			i;

	*tgt_ppp = NULL;
	*tgt_cnt = 0;
	dom = pool_map_find_node_by_rank(map, rank);
	if (dom == NULL)
		return 0;

	for (i = 0; i < dom->do_target_nr; i++) {
		if (dom->do_targets[i].ta_comp.co_status & status) {
			if (*tgt_ppp == NULL) {
				D_ALLOC(*tgt_ppp,
					dom->do_target_nr * sizeof(**tgt_ppp));
				if (*tgt_ppp == NULL)
					return -DER_NOMEM;
			}
			(*tgt_ppp)[(*tgt_cnt)++] = &dom->do_targets[i];
		}
	}
	return 0;
}

/**
 * Find all targets with DOWN|DOWNOUT state in specific rank.
 */
int
pool_map_find_failed_tgts_by_rank(struct pool_map *map,
				  struct pool_target ***tgt_ppp,
				  unsigned int *tgt_cnt, d_rank_t rank)
{
	unsigned int status;

	status = PO_COMP_ST_DOWN | PO_COMP_ST_DOWNOUT | PO_COMP_ST_DRAIN;
	return pool_map_find_by_rank_status(map, tgt_ppp, tgt_cnt, status,
					    rank);
}


/**
 * Find all targets in UP state. (but not included in the pool for active I/O
 * i.e. UP_IN). Raft leader can use it drive target reintegration/addition.
 */
int
pool_map_find_up_tgts(struct pool_map *map, struct pool_target **tgt_pp,
		      unsigned int *tgt_cnt)
{
	struct find_tgts_param param;

	memset(&param, 0, sizeof(param));
	param.ftp_chk_status = 1;
	param.ftp_status = PO_COMP_ST_UP;

	return pool_map_find_tgts(map, &param, &fseq_sort_ops, tgt_pp, tgt_cnt);
}

/**
 * Find all targets in UPIN state (included in the pool for active I/O).
 */
int
pool_map_find_upin_tgts(struct pool_map *map, struct pool_target **tgt_pp,
			unsigned int *tgt_cnt)
{
	struct find_tgts_param param;

	memset(&param, 0, sizeof(param));
	param.ftp_chk_status = 1;
	param.ftp_status = PO_COMP_ST_UPIN;

	return pool_map_find_tgts(map, &param, &fseq_sort_ops, tgt_pp, tgt_cnt);
}

static void
pool_indent_print(int dep)
{
	int	i;

	for (i = 0; i < dep * 8; i++)
		D_PRINT(" ");
}

static void
pool_domain_print(struct pool_domain *domain, int dep)
{
	int		i;

	pool_indent_print(dep);
	D_PRINT("%s[%d] %d\n", pool_domain_name(domain),
		domain->do_comp.co_id, domain->do_comp.co_ver);

	D_ASSERT(domain->do_targets != NULL);

	if (domain->do_children != NULL) {
		for (i = 0; i < domain->do_child_nr; i++)
			pool_domain_print(&domain->do_children[i], dep + 1);
		return;
	}

	for (i = 0; i < domain->do_target_nr; i++) {
		struct pool_component *comp = &domain->do_targets[i].ta_comp;

		D_ASSERTF(comp->co_type == PO_COMP_TP_TARGET,
			  "%s\n", pool_comp_type2str(comp->co_type));

		pool_indent_print(dep + 1);
		D_PRINT("%s[%d] %d\n", pool_comp_type2str(comp->co_type),
				       comp->co_id, comp->co_ver);
	}
}

/**
 * Print all components of the pool map, this is a debug function.
 */
void
pool_map_print(struct pool_map *map)
{
	D_PRINT("Cluster map version %d\n", map->po_version);
	if (map->po_tree != NULL)
		pool_domain_print(map->po_tree, 0);
}

/**
 * Return the version of the pool map.
 */
unsigned int
pool_map_get_version(struct pool_map *map)
{
	D_DEBUG(DB_TRACE, "Fetch pool map version %u\n", map->po_version);
	D_ASSERT(map != NULL);
	return map->po_version;
}

/**
 * Update the version of the pool map.
 */
int
pool_map_set_version(struct pool_map *map, uint32_t version)
{
	if (map->po_version > version) {
		D_ERROR("Cannot decrease pool map version %u/%u\n",
			map->po_version, version);
		return -DER_NO_PERM;
	}

	if (map->po_version == version)
		return 0;

	D_DEBUG(DB_TRACE, "Update pool map version %u->%u\n",
		map->po_version, version);

	map->po_version = version;
	return 0;
}

int
pool_map_get_failed_cnt(struct pool_map *map, pool_comp_type_t type)
{
	int i;
	int fail_cnt = -1;

	for (i = 0; i < map->po_domain_layers; ++i) {
		if (map->po_comp_fail_cnts[i].comp_type == type) {
			fail_cnt = map->po_comp_fail_cnts[i].fail_cnt;
			break;
		}
	}

	if (fail_cnt == -1)
		return -DER_NONEXIST;

	return fail_cnt;
}
/**
 * check if the pool map is empty
 */
static bool
pool_map_empty(struct pool_map *map)
{
	return map->po_tree == NULL;
}

static bool
pool_target_id_found(struct pool_target_id_list *id_list,
		     struct pool_target_id *tgt)
{
	int i;

	for (i = 0; i < id_list->pti_number; i++)
		if (id_list->pti_ids[i].pti_id == tgt->pti_id)
			return true;
	return false;
}

int
pool_target_id_list_append(struct pool_target_id_list *id_list,
			   struct pool_target_id *id)
{
	struct pool_target_id *new_ids;
	int rc = 0;

	if (pool_target_id_found(id_list, id))
		return 0;

	D_REALLOC(new_ids, id_list->pti_ids, (id_list->pti_number + 1) *
			  sizeof(*id_list->pti_ids));
	if (new_ids == NULL)
		return -DER_NOMEM;

	new_ids[id_list->pti_number] = *id;
	id_list->pti_ids = new_ids;
	id_list->pti_number++;

	return rc;
}

int
pool_target_id_list_merge(struct pool_target_id_list *dst_list,
			  struct pool_target_id_list *src_list)
{
	int i;
	int rc = 0;

	for (i = 0; i < src_list->pti_number; i++) {
		rc = pool_target_id_list_append(dst_list,
						&src_list->pti_ids[i]);
		if (rc)
			break;
	}

	return rc;
}

int
pool_target_id_list_alloc(unsigned int num,
			  struct pool_target_id_list *id_list)
{
	D_ALLOC(id_list->pti_ids,
		num * sizeof(struct pool_target_id));
	if (id_list->pti_ids == NULL)
		return -DER_NOMEM;

	id_list->pti_number = num;

	return 0;
}

void
pool_target_id_list_free(struct pool_target_id_list *id_list)
{
	if (id_list == NULL)
		return;

	if (id_list->pti_ids)
		D_FREE(id_list->pti_ids);
}<|MERGE_RESOLUTION|>--- conflicted
+++ resolved
@@ -1525,9 +1525,6 @@
 
 	D_DEBUG(DB_TRACE, "Merge buffer with already existent pool map\n");
 	rc = pool_map_merge(map, version, tree);
-<<<<<<< HEAD
- out:
-=======
 	if(rc != 0)
 		goto error_tree;
 
@@ -1535,7 +1532,6 @@
 
 error_tree:
 	pool_tree_free(tree);
->>>>>>> eb582f37
 	return rc;
 }
 
