--- conflicted
+++ resolved
@@ -1950,18 +1950,10 @@
 	}
 	need_put = true;
 
-<<<<<<< HEAD
-	D_ALLOC_ARRAY(tmp_iovs, iv_value.sg_nr);
-	if (tmp_iovs == NULL)
-		D_GOTO(exit, rc);
-=======
 	if (rpc_req->cr_co_bulk_hdl != CRT_BULK_NULL) {
 		D_ALLOC_ARRAY(tmp_iovs, iv_value.sg_nr);
-		if (tmp_iovs == NULL) {
-			D_ERROR("Failed to allocate temporary iovs\n");
-			D_GOTO(exit, rc);
-		}
->>>>>>> f081ef06
+		if (tmp_iovs == NULL)
+			D_GOTO(exit, -DER_NOMEM);
 
 		tmp_iv.sg_nr = iv_value.sg_nr;
 		tmp_iv.sg_iovs = tmp_iovs;
