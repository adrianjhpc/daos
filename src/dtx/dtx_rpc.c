/**
 * (C) Copyright 2019 Intel Corporation.
 *
 * Licensed under the Apache License, Version 2.0 (the "License");
 * you may not use this file except in compliance with the License.
 * You may obtain a copy of the License at
 *
 *    http://www.apache.org/licenses/LICENSE-2.0
 *
 * Unless required by applicable law or agreed to in writing, software
 * distributed under the License is distributed on an "AS IS" BASIS,
 * WITHOUT WARRANTIES OR CONDITIONS OF ANY KIND, either express or implied.
 * See the License for the specific language governing permissions and
 * limitations under the License.
 *
 * GOVERNMENT LICENSE RIGHTS-OPEN SOURCE SOFTWARE
 * The Government's rights to use, modify, reproduce, release, perform, display,
 * or disclose this software are subject to the terms of the Apache License as
 * provided in Contract No. B609815.
 * Any reproduction of computer software, computer software documentation, or
 * portions thereof marked with this legend must also reproduce the markings.
 */
/**
 * dtx: DTX RPC
 */
#define D_LOGFAC	DD_FAC(dtx)

#include <abt.h>
#include <daos/rpc.h>
#include <daos/btree.h>
#include <daos/pool_map.h>
#include <daos/placement.h>
#include <daos/btree_class.h>
#include <daos_srv/vos.h>
#include <daos_srv/dtx_srv.h>
#include <daos_srv/container.h>
#include <daos_srv/daos_server.h>
#include "dtx_internal.h"

static int
crt_proc_struct_dtx_id(crt_proc_t proc, struct dtx_id *dti)
{
	int rc;

	rc = crt_proc_uuid_t(proc, &dti->dti_uuid);
	if (rc != 0)
		return -DER_HG;

	rc = crt_proc_uint64_t(proc, &dti->dti_hlc);
	if (rc != 0)
		return -DER_HG;

	return 0;
}

CRT_RPC_DEFINE(dtx, DAOS_ISEQ_DTX, DAOS_OSEQ_DTX);

#define X_RPC(a, b, c, d, e)	\
{				\
	.prf_flags   = b,	\
	.prf_req_fmt = c,	\
	.prf_hdlr    = NULL,	\
	.prf_co_ops  = NULL,	\
}

static struct crt_proto_rpc_format dtx_proto_rpc_fmt[] = {
	DTX_PROTO_SRV_RPC_LIST(X_RPC)
};

struct crt_proto_format dtx_proto_fmt = {
	.cpf_name  = "dtx-proto",
	.cpf_ver   = DAOS_DTX_VERSION,
	.cpf_count = ARRAY_SIZE(dtx_proto_rpc_fmt),
	.cpf_prf   = dtx_proto_rpc_fmt,
	.cpf_base  = DAOS_RPC_OPCODE(0, DAOS_DTX_MODULE, 0)
};

/* Top level DTX RPC args */
struct dtx_req_args {
	ABT_future			 dra_future;
	/* The RPC code */
	crt_opcode_t			 dra_opc;
	/* pool UUID */
	uuid_t				 dra_po_uuid;
	/* container UUID */
	uuid_t				 dra_co_uuid;
	/* Pointer to the global list head for all the dtx_req_rec. */
	d_list_t			*dra_list;
	/* The length of aobve global list. */
	int				 dra_length;
	/* The collective RPC result. */
	int				 dra_result;
};

/* The record for the DTX classify-tree in DRAM.
 * Each dtx_req_rec contains one RPC (to related rank/tag) args.
 */
struct dtx_req_rec {
	/* All the records are linked into one global list,
	 * used for travelling the classify-tree efficiently.
	 */
	d_list_t			 drr_link;
	struct dtx_req_args		*drr_parent; /* The top level args */
	d_rank_t			 drr_rank; /* The server ID */
	uint32_t			 drr_tag; /* The VOS ID */
	int				 drr_count; /* DTX count */
	int				 drr_result; /* The RPC result */
	struct dtx_id			*drr_dti; /* The DTX array */
};

struct dtx_cf_rec_bundle {
	union {
		struct {
			d_rank_t	 dcrb_rank;
			uint32_t	 dcrb_tag;
		};
		uint64_t		 dcrb_key;
	};
	/* Pointer to the global list head for all the dtx_req_rec. */
	d_list_t			*dcrb_head;
	/* Pointer to the length of above global list. */
	int				*dcrb_length;
	/* Current DTX to be classified. */
	struct dtx_id			*dcrb_dti;
	/* The number of DTXs to be classified that will be used as
	 * the dtx_req_rec::drr_dti array size when allocating it.
	 */
	int				 dcrb_count;
};

/* Make sure that the "dcrb_key" is consisted of "dcrb_rank" + "dcrb_tag". */
D_CASSERT(sizeof(((struct dtx_cf_rec_bundle *)0)->dcrb_rank) +
	  sizeof(((struct dtx_cf_rec_bundle *)0)->dcrb_tag) ==
	  sizeof(((struct dtx_cf_rec_bundle *)0)->dcrb_key));

static void
dtx_req_cb(const struct crt_cb_info *cb_info)
{
	crt_rpc_t		*req = cb_info->cci_rpc;
	struct dtx_req_rec	*drr = cb_info->cci_arg;
	struct dtx_req_args	*dra = drr->drr_parent;
	struct dtx_out		*dout;
	int			 rc = cb_info->cci_rc;

	if (rc == 0) {
		dout = crt_reply_get(req);
		rc = dout->do_status;
	}

	drr->drr_result = rc;
	rc = ABT_future_set(dra->dra_future, drr);
	D_ASSERTF(rc == ABT_SUCCESS,
		  "ABT_future_set failed for opc %x to %d/%d: rc = %d.\n",
		  dra->dra_opc, drr->drr_rank, drr->drr_tag, rc);

	D_DEBUG(DB_TRACE,
		"DTX req for opc %x got reply from %d/%d: rc = %d.\n",
		dra->dra_opc, drr->drr_rank, drr->drr_tag, rc);
}

static int
dtx_req_send(struct dtx_req_rec *drr)
{
	struct dtx_req_args	*dra = drr->drr_parent;
	crt_rpc_t		*req;
	crt_endpoint_t		 tgt_ep;
	crt_opcode_t		 opc;
	int			 rc;

	tgt_ep.ep_grp = NULL;
	tgt_ep.ep_rank = drr->drr_rank;
	tgt_ep.ep_tag = daos_rpc_tag(DAOS_REQ_DTX, drr->drr_tag);
	opc = DAOS_RPC_OPCODE(dra->dra_opc, DAOS_DTX_MODULE, DAOS_DTX_VERSION);

	rc = crt_req_create(dss_get_module_info()->dmi_ctx, &tgt_ep, opc, &req);
	if (rc == 0) {
		struct dtx_in	*din;

		din = crt_req_get(req);
		uuid_copy(din->di_po_uuid, dra->dra_po_uuid);
		uuid_copy(din->di_co_uuid, dra->dra_co_uuid);
		din->di_dtx_array.ca_count = drr->drr_count;
		din->di_dtx_array.ca_arrays = drr->drr_dti;

		rc = crt_req_send(req, dtx_req_cb, drr);
		if (rc != 0)
			crt_req_decref(req);
	}

	D_DEBUG(DB_TRACE, "DTX req for opc %x sent: rc = %d.\n",
		dra->dra_opc, rc);

	if (rc != 0) {
		drr->drr_result = rc;
		ABT_future_set(dra->dra_future, drr);
	}

	return rc;
}

static void
dtx_req_list_cb(void **args)
{
	struct dtx_req_rec	*drr = args[0];
	struct dtx_req_args	*dra = drr->drr_parent;
	int			 i;

	if (dra->dra_opc == DTX_CHECK) {
		for (i = 0; i < dra->dra_length; i++) {
			drr = args[i];
			switch (drr->drr_result) {
			case DTX_ST_COMMITTED:
				dra->dra_result = DTX_ST_COMMITTED;
				/* As long as one target has committed the DTX,
				 * then the DTX is committable on all targets.
				 */
				D_DEBUG(DB_TRACE,
					"The DTX "DF_DTI" has been committed "
					"on %d/%d.\n", DP_DTI(drr->drr_dti),
					drr->drr_rank, drr->drr_tag);
				return;
			case DTX_ST_PREPARED:
				if (dra->dra_result == 0)
					dra->dra_result = DTX_ST_PREPARED;
				break;
			default:
				dra->dra_result = drr->drr_result >= 0 ?
					-DER_IO : drr->drr_result;
				break;
			}

			D_DEBUG(DB_TRACE, "The DTX "DF_DTI" RPC req result %d, "
				"status is %d.\n", DP_DTI(drr->drr_dti),
				drr->drr_result, dra->dra_result);
		}
	} else {
		for (i = 0; i < dra->dra_length; i++) {
			drr = args[i];
			if (dra->dra_result == 0)
				dra->dra_result = drr->drr_result;

			if (dra->dra_result != 0) {
				D_ERROR("DTX req for opc %x failed: rc = %d.\n",
					dra->dra_opc, dra->dra_result);
				return;
			}
		}

		D_DEBUG(DB_TRACE, "DTX req for opc %x succeed.\n",
			dra->dra_opc);
	}
}

static int
dtx_req_list_send(crt_opcode_t opc, d_list_t *head, int length, uuid_t po_uuid,
		  uuid_t co_uuid)
{
	ABT_future		 future;
	struct dtx_req_args	 dra;
	struct dtx_req_rec	*drr;
	int			 rc;

	dra.dra_opc = opc;
	uuid_copy(dra.dra_po_uuid, po_uuid);
	uuid_copy(dra.dra_co_uuid, co_uuid);
	dra.dra_list = head;
	dra.dra_length = length;
	dra.dra_result = 0;

	rc = ABT_future_create(length, dtx_req_list_cb, &future);
	if (rc != ABT_SUCCESS) {
		D_ERROR("ABT_future_create failed for opc %x, length = %d: "
			"rc = %d.\n", opc, length, rc);
		return dss_abterr2der(rc);
	}

	dra.dra_future = future;
	d_list_for_each_entry(drr, head, drr_link) {
		drr->drr_parent = &dra;
		drr->drr_result = 0;
		rc = dtx_req_send(drr);
		if (rc != 0)
			break;
	}

	if (rc != 0) {
		while (drr->drr_link.next != head) {
			drr = d_list_entry(drr->drr_link.next,
					   struct dtx_req_rec, drr_link);
			drr->drr_parent = &dra;
			drr->drr_result = rc;
			ABT_future_set(future, drr);
		}
	}

	rc = ABT_future_wait(future);
	D_ASSERTF(rc == ABT_SUCCESS,
		  "ABT_future_wait failed for opc %x, length = %d: rc = %d.\n",
		  opc, length, rc);

	ABT_future_free(&future);
	rc = dra.dra_result;

	D_DEBUG(DB_TRACE, "DTX req for opc %x: rc = %d\n", opc, rc);

	return rc;
}

static int
dtx_cf_rec_alloc(struct btr_instance *tins, d_iov_t *key_iov,
		 d_iov_t *val_iov, struct btr_record *rec)
{
	struct dtx_req_rec		*drr;
	struct dtx_cf_rec_bundle	*dcrb;

	D_ASSERT(tins->ti_umm.umm_id == UMEM_CLASS_VMEM);

	D_ALLOC_PTR(drr);
	if (drr == NULL)
		return -DER_NOMEM;

	dcrb = (struct dtx_cf_rec_bundle *)val_iov->iov_buf;
	D_ALLOC_ARRAY(drr->drr_dti, dcrb->dcrb_count);
	if (drr->drr_dti == NULL) {
		D_FREE_PTR(drr);
		return -DER_NOMEM;
	}

	drr->drr_rank = dcrb->dcrb_rank;
	drr->drr_tag = dcrb->dcrb_tag;
	drr->drr_count = 1;
	drr->drr_dti[0] = *dcrb->dcrb_dti;
	d_list_add_tail(&drr->drr_link, dcrb->dcrb_head);
	++(*dcrb->dcrb_length);

	rec->rec_off = umem_ptr2off(&tins->ti_umm, drr);
	return 0;
}

static int
dtx_cf_rec_free(struct btr_instance *tins, struct btr_record *rec, void *args)
{
	struct dtx_req_rec	*drr;

	D_ASSERT(tins->ti_umm.umm_id == UMEM_CLASS_VMEM);

	drr = (struct dtx_req_rec *)umem_off2ptr(&tins->ti_umm, rec->rec_off);
	d_list_del(&drr->drr_link);
	D_FREE(drr->drr_dti);
	D_FREE_PTR(drr);

	return 0;
}

static int
dtx_cf_rec_fetch(struct btr_instance *tins, struct btr_record *rec,
		 d_iov_t *key_iov, d_iov_t *val_iov)
{
	D_ASSERTF(0, "We should not come here.\n");
	return 0;
}

static int
dtx_cf_rec_update(struct btr_instance *tins, struct btr_record *rec,
		  d_iov_t *key, d_iov_t *val)
{
	struct dtx_req_rec		*drr;
	struct dtx_cf_rec_bundle	*dcrb;

	drr = (struct dtx_req_rec *)umem_off2ptr(&tins->ti_umm, rec->rec_off);
	dcrb = (struct dtx_cf_rec_bundle *)val->iov_buf;
	drr->drr_dti[drr->drr_count++] = *dcrb->dcrb_dti;

	return 0;
}

btr_ops_t dbtree_dtx_cf_ops = {
	.to_rec_alloc	= dtx_cf_rec_alloc,
	.to_rec_free	= dtx_cf_rec_free,
	.to_rec_fetch	= dtx_cf_rec_fetch,
	.to_rec_update	= dtx_cf_rec_update,
};

#define DTX_CF_BTREE_ORDER	20

 
static int
dtx_get_tgt_cnt(daos_unit_oid_t *oid, struct pl_obj_layout *layout)
{
	struct daos_oclass_attr	*oc_attr;
	int			 tgt_cnt;

	if (layout->ol_nr <= oid->id_shard)
		return -DER_INVAL;

	oc_attr = daos_oclass_attr_find(oid->id_pub);

	/* XXX: Need some special handling for EC case in the future. */

<<<<<<< HEAD
	if (oc_attr->ca_resil != DAOS_RES_REPL && oc_attr->ca_resil != DAOS_RES_EC)
		return -DER_NOTAPPLICABLE;
	if ( oc_attr->ca_resil == DAOS_RES_REPL)
=======
	if (oc_attr->ca_resil != DAOS_RES_REPL &&
					 oc_attr->ca_resil != DAOS_RES_EC)
		return -DER_NOTAPPLICABLE;
	if (oc_attr->ca_resil == DAOS_RES_REPL)
>>>>>>> 64bbd0c4
		tgt_cnt = oc_attr->u.rp.r_num;
	else {
		D_ASSERT(oc_attr->ca_resil == DAOS_RES_EC);
		tgt_cnt = oc_attr->u.ec.e_k + oc_attr->u.ec.e_p;
	}

	if (tgt_cnt == DAOS_OBJ_REPL_MAX)
		tgt_cnt = layout->ol_grp_size;

	if (tgt_cnt < 1)
		return -DER_INVAL;

	return tgt_cnt;
}

static int
dtx_dti_classify_one(struct ds_pool *pool, struct pl_map *map, uuid_t po_uuid,
		     uuid_t co_uuid, daos_handle_t tree, d_list_t *head,
		     int *length, daos_unit_oid_t *oid, struct dtx_id *dti,
		     int count, uint32_t version)
{
	struct pl_obj_layout		*layout = NULL;
	struct daos_obj_md		 md = { 0 };
	struct dtx_cf_rec_bundle	 dcrb;
	d_rank_t			 myrank;
	int				 tgt_cnt;
	int				 start;
	int				 rc;
	int				 i;

	md.omd_id = oid->id_pub;
	md.omd_ver = version;
	rc = pl_obj_place(map, &md, NULL, &layout);
	if (rc != 0)
		return rc;

	tgt_cnt = dtx_get_tgt_cnt(oid, layout);
	if (tgt_cnt < 0) {
		rc = tgt_cnt;
		goto out;
	}

	/* Skip single-redundancy object. */
	if (tgt_cnt == 1)
		D_GOTO(out, rc = 0);

	dcrb.dcrb_count = count;
	dcrb.dcrb_dti = dti;
	dcrb.dcrb_head = head;
	dcrb.dcrb_length = length;

	crt_group_rank(pool->sp_group, &myrank);
	start = (oid->id_shard / tgt_cnt) * tgt_cnt;
	for (i = start; i < start + tgt_cnt && rc >= 0; i++) {
		struct pl_obj_shard	*shard;
		struct pool_target	*target;
		d_iov_t		 kiov;
		d_iov_t		 riov;

		/* skip unavailable target(s). */
		shard = &layout->ol_shards[i];
		if (shard->po_target == -1 || shard->po_rebuilding)
			continue;

		rc = pool_map_find_target(pool->sp_map, shard->po_target,
					  &target);
		D_ASSERT(rc == 1);

		/* skip myself. */
		if (myrank == target->ta_comp.co_rank &&
		    dss_get_module_info()->dmi_tgt_id ==
		    target->ta_comp.co_index)
			continue;

		dcrb.dcrb_rank = target->ta_comp.co_rank;
		dcrb.dcrb_tag = target->ta_comp.co_index;

		d_iov_set(&riov, &dcrb, sizeof(dcrb));
		d_iov_set(&kiov, &dcrb.dcrb_key, sizeof(dcrb.dcrb_key));
		rc = dbtree_upsert(tree, BTR_PROBE_EQ, DAOS_INTENT_UPDATE,
				   &kiov, &riov);
	}

out:
	if (layout != NULL)
		pl_obj_layout_free(layout);
	return rc > 0 ? 0 : rc;
}

static int
dtx_dti_classify(uuid_t po_uuid, uuid_t co_uuid, daos_handle_t tree,
		 struct dtx_entry *dtes, int count, uint32_t version,
		 d_list_t *head, struct dtx_id **dtis)
{
	struct dtx_id		*dti = NULL;
	struct ds_pool		*pool;
	struct pl_map		*map = NULL;
	int			 length = 0;
	int			 rc = 0;
	int			 i;

	pool = ds_pool_lookup(po_uuid);
	if (pool == NULL)
		return -DER_INVAL;

	map = pl_map_find(po_uuid, dtes[0].dte_oid.id_pub);
	if (map == NULL) {
		D_WARN("Failed to find pool map for DTX classification on "
		       DF_UUID"\n", DP_UUID(po_uuid));
		rc = -DER_INVAL;
		goto out;
	}

	D_ALLOC_ARRAY(dti, count);
	if (dti == NULL)
		D_GOTO(out, rc = -DER_NOMEM);

	for (i = 0; i < count; i++) {
		rc = dtx_dti_classify_one(pool, map, po_uuid, co_uuid,
					  tree, head, &length, &dtes[i].dte_oid,
					  &dtes[i].dte_xid, count, version);
		if (rc < 0)
			break;

		dti[i] = dtes[i].dte_xid;
	}

	if (rc >= 0)
		*dtis = dti;
	else if (dti != NULL)
		D_FREE(dti);

out:
	if (map != NULL)
		pl_map_decref(map);
	ds_pool_put(pool);
	return rc < 0 ? rc : length;
}

/**
 * Commit the given DTX array globally.
 *
 * For each DTX in the given array, classify its shards. It is quite possible
 * that the shards for different DTXs reside on the same server (rank + tag),
 * then they can be sent to remote server via single DTX_COMMIT RPC and then
 * be committed by remote server via signle PMDK transaction.
 *
 * After the DTX classification, send DTX_COMMIT RPC to related servers, and
 * then call DTX commit locally. For a DTX, it is possible that some targets
 * have committed successfully, but others failed. That is no matter. As long
 * as one target has committed, then the DTX logic can re-sync those failed
 * targets when dtx_resync() is triggered next time
 */
int
dtx_commit(uuid_t po_uuid, uuid_t co_uuid, struct dtx_entry *dtes,
	   int count, uint32_t version)
{
	struct ds_cont_child	*cont = NULL;
	struct dtx_id		*dti = NULL;
	struct umem_attr	 uma;
	struct btr_root		 tree_root = { 0 };
	daos_handle_t		 tree_hdl = DAOS_HDL_INVAL;
	d_list_t		 head;
	int			 length;
	int			 rc;
	int			 rc1 = 0;

	rc = ds_cont_child_lookup(po_uuid, co_uuid, &cont);
	if (rc != 0)
		return rc;

	D_INIT_LIST_HEAD(&head);
	memset(&uma, 0, sizeof(uma));
	uma.uma_id = UMEM_CLASS_VMEM;
	rc = dbtree_create_inplace(DBTREE_CLASS_DTX_CF, 0, DTX_CF_BTREE_ORDER,
				   &uma, &tree_root, &tree_hdl);
	if (rc != 0)
		goto out;

	length = dtx_dti_classify(po_uuid, co_uuid, tree_hdl, dtes, count,
				  version, &head, &dti);
	if (length < 0)
		D_GOTO(out, rc = length);

	if (!d_list_empty(&head))
		rc = dtx_req_list_send(DTX_COMMIT, &head, length, po_uuid,
				       co_uuid);

	if (dti != NULL)
		/* We cannot rollback the commit, so commit locally anyway. */
		rc1 = vos_dtx_commit(cont->sc_hdl, dti, count);

out:
	D_DEBUG(DB_TRACE, "Commit DTXs "DF_DTI", count %d: rc %d %d\n",
		DP_DTI(&dtes[0].dte_xid), count, rc, rc1);

	if (dti != NULL)
		D_FREE(dti);

	if (!daos_handle_is_inval(tree_hdl))
		dbtree_destroy(tree_hdl, NULL);

	D_ASSERT(d_list_empty(&head));

	if (cont != NULL)
		ds_cont_child_put(cont);

	return rc >= 0 ? rc1 : rc;
}

int
dtx_abort(uuid_t po_uuid, uuid_t co_uuid, struct dtx_entry *dtes,
	  int count, uint32_t version)
{
	struct ds_cont_child	*cont = NULL;
	struct dtx_id		*dti = NULL;
	struct umem_attr	 uma;
	struct btr_root		 tree_root = { 0 };
	daos_handle_t		 tree_hdl = DAOS_HDL_INVAL;
	d_list_t		 head;
	int			 length;
	int			 rc;
	int			 rc1 = 0;

	rc = ds_cont_child_lookup(po_uuid, co_uuid, &cont);
	if (rc != 0)
		return rc;

	D_INIT_LIST_HEAD(&head);
	memset(&uma, 0, sizeof(uma));
	uma.uma_id = UMEM_CLASS_VMEM;
	rc = dbtree_create_inplace(DBTREE_CLASS_DTX_CF, 0, DTX_CF_BTREE_ORDER,
				   &uma, &tree_root, &tree_hdl);
	if (rc != 0)
		goto out;

	length = dtx_dti_classify(po_uuid, co_uuid, tree_hdl, dtes, count,
				  version, &head, &dti);
	if (length < 0)
		D_GOTO(out, rc = length);

	D_ASSERT(dti != NULL);

	/* Local abort firstly. */
	rc = vos_dtx_abort(cont->sc_hdl, dti, count, false);
	if (rc != 0)
		D_GOTO(out, rc);

	if (!d_list_empty(&head))
		rc1 = dtx_req_list_send(DTX_ABORT, &head, length, po_uuid,
					co_uuid);

out:
	D_DEBUG(DB_TRACE, "Abort DTXs "DF_DTI", count %d: rc %d %d\n",
		DP_DTI(&dtes[0].dte_xid), count, rc, rc1);

	if (dti != NULL)
		D_FREE(dti);

	if (!daos_handle_is_inval(tree_hdl))
		dbtree_destroy(tree_hdl, NULL);

	D_ASSERT(d_list_empty(&head));

	if (cont != NULL)
		ds_cont_child_put(cont);

	if (rc == -DER_NONEXIST)
		rc = 0;

	if (rc < 0)
		return rc;

	return rc1 == -DER_NONEXIST ? 0 : rc1;
}

int
dtx_check(uuid_t po_uuid, uuid_t co_uuid, struct dtx_entry *dte,
	  struct pl_obj_layout *layout)
{
	struct ds_pool		*pool;
	daos_unit_oid_t		*oid = &dte->dte_oid;
	struct dtx_req_rec	*drr;
	struct dtx_req_rec	*next;
	d_list_t		 head;
	d_rank_t		 myrank;
	int			 tgt_cnt;
	int			 length = 0;
	int			 start;
	int			 rc = 0;
	int			 i;

	if (layout->ol_nr <= oid->id_shard)
		return -DER_INVAL;

	tgt_cnt = dtx_get_tgt_cnt(oid, layout);
	if (tgt_cnt < 0)
		return tgt_cnt;

<<<<<<< HEAD
	/* If no other target, then currnet target is the unique
=======
	/* If no other target, then current target is the unique
>>>>>>> 64bbd0c4
	 * one that can be committed if it is 'prepared'.
	 */
	if (tgt_cnt == 1)
		return DTX_ST_PREPARED;

	pool = ds_pool_lookup(po_uuid);
	if (pool == NULL)
		return -DER_INVAL;

	D_INIT_LIST_HEAD(&head);
	crt_group_rank(pool->sp_group, &myrank);
	start = (oid->id_shard / tgt_cnt) * tgt_cnt;
	for (i = start; i < start + tgt_cnt; i++) {
		struct pl_obj_shard	*shard;
		struct pool_target	*target;

		/* skip unavailable target(s). */
		shard = &layout->ol_shards[i];
		if (shard->po_target == -1 || shard->po_rebuilding)
			continue;

		rc = pool_map_find_target(pool->sp_map, shard->po_target,
					  &target);
		D_ASSERT(rc == 1);

		/* skip myself. */
		if (myrank == target->ta_comp.co_rank &&
		    dss_get_module_info()->dmi_tgt_id ==
		    target->ta_comp.co_index)
			continue;

		D_ALLOC_PTR(drr);
		if (drr == NULL) {
			rc = -DER_NOMEM;
			goto out;
		}

		drr->drr_rank = target->ta_comp.co_rank;
		drr->drr_tag = target->ta_comp.co_index;
		drr->drr_count = 1;
		drr->drr_dti = &dte->dte_xid;
		d_list_add_tail(&drr->drr_link, &head);
		length++;
	}

<<<<<<< HEAD
	/* If no other available targets, then currnet target is the
=======
	/* If no other available targets, then current target is the
>>>>>>> 64bbd0c4
	 * unique valid one, it can be committed if it is also 'prepared'.
	 */
	if (d_list_empty(&head))
		rc = DTX_ST_PREPARED;
	else
		rc = dtx_req_list_send(DTX_CHECK, &head, length, po_uuid,
				       co_uuid);

out:
	d_list_for_each_entry_safe(drr, next, &head, drr_link) {
		d_list_del(&drr->drr_link);
		D_FREE_PTR(drr);
	}

	ds_pool_put(pool);
	return rc;
}<|MERGE_RESOLUTION|>--- conflicted
+++ resolved
@@ -397,16 +397,10 @@
 
 	/* XXX: Need some special handling for EC case in the future. */
 
-<<<<<<< HEAD
-	if (oc_attr->ca_resil != DAOS_RES_REPL && oc_attr->ca_resil != DAOS_RES_EC)
-		return -DER_NOTAPPLICABLE;
-	if ( oc_attr->ca_resil == DAOS_RES_REPL)
-=======
 	if (oc_attr->ca_resil != DAOS_RES_REPL &&
 					 oc_attr->ca_resil != DAOS_RES_EC)
 		return -DER_NOTAPPLICABLE;
 	if (oc_attr->ca_resil == DAOS_RES_REPL)
->>>>>>> 64bbd0c4
 		tgt_cnt = oc_attr->u.rp.r_num;
 	else {
 		D_ASSERT(oc_attr->ca_resil == DAOS_RES_EC);
@@ -706,11 +700,7 @@
 	if (tgt_cnt < 0)
 		return tgt_cnt;
 
-<<<<<<< HEAD
-	/* If no other target, then currnet target is the unique
-=======
 	/* If no other target, then current target is the unique
->>>>>>> 64bbd0c4
 	 * one that can be committed if it is 'prepared'.
 	 */
 	if (tgt_cnt == 1)
@@ -756,11 +746,7 @@
 		length++;
 	}
 
-<<<<<<< HEAD
-	/* If no other available targets, then currnet target is the
-=======
 	/* If no other available targets, then current target is the
->>>>>>> 64bbd0c4
 	 * unique valid one, it can be committed if it is also 'prepared'.
 	 */
 	if (d_list_empty(&head))
