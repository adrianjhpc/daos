--- conflicted
+++ resolved
@@ -54,15 +54,9 @@
 	Destroy      PoolDestroyCmd      `command:"destroy" alias:"d" description:"Destroy a DAOS pool"`
 	Evict        PoolEvictCmd        `command:"evict" alias:"ev" description:"Evict all pool connections to a DAOS pool"`
 	List         systemListPoolsCmd  `command:"list" alias:"l" description:"List DAOS pools"`
-<<<<<<< HEAD
-	Exclude      PoolExcludeCmd      `command:"exclude" alias:"e" description:"Exclude a list of targets from a rank"`
-	Extend       PoolExtendCmd       `command:"extend" alias:"ext" description:"Extend a DAOS pool to include new ranks."`
-	Reintegrate  PoolReintegrateCmd  `command:"reintegrate" alias:"r" description:"Reintegrate a list of targets for a rank"`
-=======
 	Extend       PoolExtendCmd       `command:"extend" alias:"ext" description:"Extend a DAOS pool to include new ranks."`
 	Exclude      PoolExcludeCmd      `command:"exclude" alias:"e" description:"Exclude targets from a rank"`
 	Reintegrate  PoolReintegrateCmd  `command:"reintegrate" alias:"r" description:"Reintegrate targets for a rank"`
->>>>>>> 961abe08
 	Query        PoolQueryCmd        `command:"query" alias:"q" description:"Query a DAOS pool"`
 	GetACL       PoolGetACLCmd       `command:"get-acl" alias:"ga" description:"Get a DAOS pool's Access Control List"`
 	OverwriteACL PoolOverwriteACLCmd `command:"overwrite-acl" alias:"oa" description:"Overwrite a DAOS pool's Access Control List"`
@@ -247,23 +241,11 @@
 type PoolExtendCmd struct {
 	logCmd
 	ctlInvokerCmd
-<<<<<<< HEAD
-	UUID  string `long:"pool" required:"1" description:"UUID of the DAOS pool to extend"`
-	Ranks string `long:"ranks" required:"1" description:"Comma-separated list of ranks to add to the pool"`
-	// Everything after this needs to be removed when pool info can be fetched
-	GroupName string `short:"g" long:"group" description:"DAOS pool to be owned by given group, format name@domain"`
-	UserName  string `short:"u" long:"user" description:"DAOS pool to be owned by given user, format name@domain"`
-	ACLFile   string `short:"a" long:"acl-file" description:"Access Control List file path for DAOS pool"`
-	ScmSize   string `short:"s" long:"scm-size" required:"1" description:"Size of SCM component of DAOS pool"`
-	NVMeSize  string `short:"n" long:"nvme-size" description:"Size of NVMe component of DAOS pool"`
-	Sys       string `short:"S" long:"sys" default:"daos_server" description:"DAOS system that pool is to be a part of"`
-=======
 	UUID     string `long:"pool" required:"1" description:"UUID of the DAOS pool to extend"`
 	RankList string `long:"ranks" required:"1" description:"Comma-separated list of ranks to add to the pool"`
 	// Everything after this needs to be removed when pool info can be fetched
 	ScmSize  string `short:"s" long:"scm-size" required:"1" description:"Size of SCM component of the original DAOS pool being extended"`
 	NVMeSize string `short:"n" long:"nvme-size" description:"Size of NVMe component of the original DAOS pool being extended, or none if not originally supplied to pool create."`
->>>>>>> 961abe08
 	// END TEMPORARY SECTION
 }
 
@@ -271,15 +253,9 @@
 func (e *PoolExtendCmd) Execute(args []string) error {
 	msg := "succeeded"
 
-<<<<<<< HEAD
-	var ranklist []uint32
-	if err := common.ParseNumberList(e.Ranks, &ranklist); err != nil {
-		return errors.WithMessage(err, "parsing ranks list")
-=======
 	ranks, err := system.ParseRanks(e.RankList)
 	if err != nil {
 		return errors.Wrap(err, "parsing rank list")
->>>>>>> 961abe08
 	}
 
 	// Everything below this needs to be removed once Pool Info can be fetched
@@ -297,24 +273,9 @@
 		}
 	}
 
-<<<<<<< HEAD
-	var acl *control.AccessControlList
-	if e.ACLFile != "" {
-		acl, err = control.ReadACLFile(e.ACLFile)
-		if err != nil {
-			return err
-		}
-	}
-
-	req := &control.PoolExtendReq{
-		UUID: e.UUID, Ranks: ranklist,
-		ScmBytes: scmBytes, NvmeBytes: nvmeBytes, Sys: e.Sys,
-		User: e.UserName, UserGroup: e.GroupName, ACL: acl,
-=======
 	req := &control.PoolExtendReq{
 		UUID: e.UUID, Ranks: ranks,
 		ScmBytes: scmBytes, NvmeBytes: nvmeBytes,
->>>>>>> 961abe08
 	}
 	// END TEMP SECTION
 
