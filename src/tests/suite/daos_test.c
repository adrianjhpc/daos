/**
 * (C) Copyright 2016-2020 Intel Corporation.
 *
 * Licensed under the Apache License, Version 2.0 (the "License");
 * you may not use this file except in compliance with the License.
 * You may obtain a copy of the License at
 *
 *    http://www.apache.org/licenses/LICENSE-2.0
 *
 * Unless required by applicable law or agreed to in writing, software
 * distributed under the License is distributed on an "AS IS" BASIS,
 * WITHOUT WARRANTIES OR CONDITIONS OF ANY KIND, either express or implied.
 * See the License for the specific language governing permissions and
 * limitations under the License.
 *
 * GOVERNMENT LICENSE RIGHTS-OPEN SOURCE SOFTWARE
 * The Government's rights to use, modify, reproduce, release, perform, display,
 * or disclose this software are subject to the terms of the Apache License as
 * provided in Contract No. B609815.
 * Any reproduction of computer software, computer software documentation, or
 * portions thereof marked with this legend must also reproduce the markings.
 */
/**
 * This file is part of daos
 *
 * tests/suite/daos_test
 */
#define D_LOGFAC	DD_FAC(tests)
#include <getopt.h>
#include "daos_test.h"

/**
 * Tests can be run by specifying the appropriate argument for a test or
 * all will be run if no test is specified. Tests will be run in order
 * so tests that kill nodes must be last.
 */
#define TESTS "mpcetTViADKFCoRvSXbOzZUdrNb"
/**
 * These tests will only be run if explicitly specified. They don't get
 * run if no test is specified.
 */
#define EXPLICIT_TESTS "x"
static const char *all_tests = TESTS;
static const char *all_tests_defined = TESTS EXPLICIT_TESTS;

enum {
	CHECKSUM_ARG_VAL_TYPE		= 0x2713,
	CHECKSUM_ARG_VAL_CHUNKSIZE	= 0x2714,
	CHECKSUM_ARG_VAL_SERVERVERIFY	= 0x2715,
};


static void
print_usage(int rank)
{
	if (rank)
		return;

	print_message("\n\nDAOS TESTS\n=============================\n");
	print_message("Tests: Use one of these arg(s) for specific test\n");
	print_message("daos_test -m|--mgmt\n");
	print_message("daos_test -p|--daos_pool_tests\n");
	print_message("daos_test -c|--daos_container_tests\n");
	print_message("daos_test -C|--capa\n");
	print_message("daos_test -U|--dedup\n");
	print_message("daos_test -z|--checksum\n");
	print_message("daos_test -Z|--ec_aggregation\n");
	print_message("daos_test -t|--base_tx\n");
	print_message("daos_test -T|--dist_tx\n");
	print_message("daos_test -i|--daos_io_tests\n");
	print_message("daos_test -x|--epoch_io\n");
	print_message("daos_test -A|--array\n");
	print_message("daos_test -D|--daos_array\n");
	print_message("daos_test -K|--daos_kv\n");
	print_message("daos_test -d|--degraded\n");
	print_message("daos_test -e|--daos_epoch_tests\n");
	print_message("daos_test -o|--daos_epoch_recovery_tests\n");
	print_message("daos_test -V|--verify_consistency\n");
	print_message("daos_test -R|--MD_replication_tests\n");
	print_message("daos_test -O|--oid_alloc\n");
	print_message("daos_test -r|--rebuild\n");
	print_message("daos_test -v|--rebuild_simple\n");
	print_message("daos_test -S|--rebuild_ec\n");
	print_message("daos_test -X|--degrade_ec\n");
	print_message("daos_test -b|--drain_simple\n");
	print_message("daos_test -N|--nvme_recovery\n");
	print_message("daos_test -a|--daos_all_tests\n");
	print_message("Default <daos_tests> runs all tests\n=============\n");
	print_message("Options: Use one of these arg(s) to modify the "
			"tests that are run\n");
	print_message("daos_test -g|--group GROUP\n");
	print_message("daos_test -s|--svcn NSVCREPLICAS\n");
	print_message("daos_test -E|--exclude TESTS\n");
	print_message("daos_test -f|--filter TESTS\n");
	print_message("daos_test -h|--help\n");
	print_message("daos_test -u|--subtests\n");
	print_message("daos_test -n|--dmg_config\n");
	print_message("daos_test --csum_type CSUM_TYPE\n");
	print_message("daos_test --csum_cs CHUNKSIZE\n");
	print_message("daos_test --csum_sv\n");
	print_message("\n=============================\n");
}

static int
run_specified_tests(const char *tests, int rank, int size,
		    int *sub_tests, int sub_tests_size)
{
	int nr_failed = 0;

	if (strlen(tests) == 0)
		tests = all_tests;

	while (*tests != '\0') {
		switch (*tests) {
		case 'm':
			daos_test_print(rank, "\n\n=================");
			daos_test_print(rank, "DAOS management tests..");
			daos_test_print(rank, "=====================");
			nr_failed = run_daos_mgmt_test(rank, size);
			break;
		case 'p':
			daos_test_print(rank, "\n\n=================");
			daos_test_print(rank, "DAOS pool tests..");
			daos_test_print(rank, "=====================");
			nr_failed += run_daos_pool_test(rank, size);
			break;
		case 'c':
			daos_test_print(rank, "\n\n=================");
			daos_test_print(rank, "DAOS container tests..");
			daos_test_print(rank, "=================");
			nr_failed += run_daos_cont_test(rank, size);
			break;
		case 'C':
			daos_test_print(rank, "\n\n=================");
			daos_test_print(rank, "DAOS capability tests..");
			daos_test_print(rank, "=================");
			nr_failed += run_daos_capa_test(rank, size);
			break;
		case 't':
			daos_test_print(rank, "\n\n=================");
			daos_test_print(rank, "Single RDG TX test..");
			daos_test_print(rank, "=================");
			nr_failed += run_daos_base_tx_test(rank, size,
						sub_tests, sub_tests_size);
			break;
		case 'T':
			daos_test_print(rank, "\n\n=================");
			daos_test_print(rank, "Distributed TX tests..");
			daos_test_print(rank, "=================");
			nr_failed += run_daos_dist_tx_test(rank, size,
						sub_tests, sub_tests_size);
			break;
		case 'i':
			daos_test_print(rank, "\n\n=================");
			daos_test_print(rank, "DAOS IO test..");
			daos_test_print(rank, "=================");
			nr_failed += run_daos_io_test(rank, size, sub_tests,
						      sub_tests_size);
			break;
		case 'z':
			daos_test_print(rank, "\n\n=================");
			daos_test_print(rank, "DAOS checksum tests..");
			daos_test_print(rank, "=================");
			nr_failed += run_daos_checksum_test(rank, size,
						sub_tests, sub_tests_size);
			break;
		case 'Z':
			daos_test_print(rank, "\n\n=================");
			daos_test_print(rank, "DAOS EC aggregation tests..");
			daos_test_print(rank, "=================");
			nr_failed += run_daos_aggregation_ec_test(rank, size,
						sub_tests, sub_tests_size);
			break;
		case 'U':
			daos_test_print(rank, "\n\n=================");
			daos_test_print(rank, "DAOS dedup tests..");
			daos_test_print(rank, "=================");
			nr_failed += run_daos_dedup_test(rank, size,
						sub_tests, sub_tests_size);
			break;
		case 'x':
			daos_test_print(rank, "\n\n=================");
			daos_test_print(rank, "DAOS Epoch IO test..");
			daos_test_print(rank, "=================");
			nr_failed += run_daos_epoch_io_test(rank, size,
						sub_tests, sub_tests_size);
			break;
		case 'A':
			daos_test_print(rank, "\n\n=================");
			daos_test_print(rank, "DAOS Object Array test..");
			daos_test_print(rank, "=================");
			nr_failed += run_daos_obj_array_test(rank, size);
			break;
		case 'D':
			daos_test_print(rank, "\n\n=================");
			daos_test_print(rank, "DAOS 1-D Array test..");
			daos_test_print(rank, "=================");
			nr_failed += run_daos_array_test(rank, size);
			break;
		case 'K':
			daos_test_print(rank, "\n\n=================");
			daos_test_print(rank, "DAOS Flat KV test..");
			daos_test_print(rank, "=================");
			nr_failed += run_daos_kv_test(rank, size);
			break;
		case 'e':
			daos_test_print(rank, "\n\n=================");
			daos_test_print(rank, "DAOS Epoch tests..");
			daos_test_print(rank, "=================");
			nr_failed += run_daos_epoch_test(rank, size);
			break;
		case 'o':
			daos_test_print(rank, "\n\n=================");
			daos_test_print(rank, "DAOS Epoch recovery tests..");
			daos_test_print(rank, "=================");
			nr_failed += run_daos_epoch_recovery_test(rank, size);
			break;
		case 'V':
			daos_test_print(rank, "\n\n=================");
			daos_test_print(rank, "DAOS verify consistency..");
			daos_test_print(rank, "=================");
			nr_failed += run_daos_vc_test(rank, size, sub_tests,
						      sub_tests_size);
			break;
		case 'R':
			daos_test_print(rank, "\n\n=================");
			daos_test_print(rank, "DAOS MD replication tests..");
			daos_test_print(rank, "=================");
			nr_failed += run_daos_md_replication_test(rank, size);
			break;
		case 'O':
			daos_test_print(rank, "\n\n=================");
			daos_test_print(rank, "DAOS OID Allocator tests..");
			daos_test_print(rank, "=================");
			nr_failed += run_daos_oid_alloc_test(rank, size);
			break;
		case 'd':
			daos_test_print(rank, "\n\n=================");
			daos_test_print(rank, "DAOS degraded-mode tests..");
			daos_test_print(rank, "=================");
			nr_failed += run_daos_degraded_test(rank, size);
			break;
		case 'r':
			daos_test_print(rank, "\n\n=================");
			daos_test_print(rank, "DAOS rebuild tests..");
			daos_test_print(rank, "=================");
			nr_failed += run_daos_rebuild_test(rank, size,
							   sub_tests,
							   sub_tests_size);
			break;
		case 'F':
			daos_test_print(rank, "\n\n=================");
			daos_test_print(rank, "DAOS FileSystem (DFS) test..");
			daos_test_print(rank, "=================");
			nr_failed += run_daos_fs_test(rank, size, sub_tests,
						      sub_tests_size);
			break;
		case 'N':
			daos_test_print(rank, "\n\n=================");
			daos_test_print(rank, "DAOS NVMe recovery tests..");
			daos_test_print(rank, "==================");
			nr_failed += run_daos_nvme_recov_test(rank, size,
						sub_tests, sub_tests_size);
			break;
		case 'v':
			daos_test_print(rank, "\n\n=================");
			daos_test_print(rank, "DAOS rebuild simple tests..");
			daos_test_print(rank, "=================");
			nr_failed += run_daos_rebuild_simple_test(rank, size,
						sub_tests, sub_tests_size);
			break;
		case 'b':
			daos_test_print(rank, "\n\n=================");
			daos_test_print(rank, "DAOS drain simple tests..");
			daos_test_print(rank, "=================");
			nr_failed += run_daos_drain_simple_test(rank, size,
						sub_tests, sub_tests_size);
			break;
		case 'S':
			daos_test_print(rank, "\n\n=================");
			daos_test_print(rank, "DAOS rebuild ec tests..");
			daos_test_print(rank, "=================");
			nr_failed += run_daos_rebuild_simple_ec_test(rank, size,
								     sub_tests,
								sub_tests_size);
			break;
		case 'X':
			daos_test_print(rank, "\n\n=================");
			daos_test_print(rank, "DAOS degrade ec tests..");
			daos_test_print(rank, "=================");
			nr_failed += run_daos_degrade_simple_ec_test(rank, size,
								     sub_tests,
								sub_tests_size);
			break;
		default:
			D_ASSERT(0);
		}

		tests++;
	}

	return nr_failed;
}

int
main(int argc, char **argv)
{
	test_arg_t	*arg;
	char		 tests[64];
	char		*sub_tests_str = NULL;
	char		*exclude_str = NULL;
	int		 sub_tests[1024];
	int		 sub_tests_idx = 0;
	int		 ntests = 0;
	int		 nr_failed = 0;
	int		 nr_total_failed = 0;
	int		 opt = 0, index = 0;
	int		 rank;
	int		 size;
	int		 rc;
#if CMOCKA_FILTER_SUPPORTED == 1 /** for cmocka filter(requires cmocka 1.1.5) */
	char		 filter[1024];
#endif

	d_register_alt_assert(mock_assert);

	MPI_Init(&argc, &argv);

	MPI_Comm_rank(MPI_COMM_WORLD, &rank);
	MPI_Comm_size(MPI_COMM_WORLD, &size);
	MPI_Barrier(MPI_COMM_WORLD);

	static struct option long_options[] = {
		{"all",		no_argument,		NULL,	'a'},
		{"mgmt",	no_argument,		NULL,	'm'},
		{"pool",	no_argument,		NULL,	'p'},
		{"cont",	no_argument,		NULL,	'c'},
		{"capa",	no_argument,		NULL,	'C'},
		{"base_dtx",	no_argument,		NULL,	't'},
		{"dist_dtx",	no_argument,		NULL,	'T'},
		{"verify",	no_argument,		NULL,	'V'},
		{"io",		no_argument,		NULL,	'i'},
		{"checksum",	no_argument,		NULL,	'z'},
<<<<<<< HEAD
		{"dedup",	no_argument,		NULL,	'U'},
=======
		{"agg_ec",	no_argument,		NULL,	'Z'},
		{"dedup",	no_argument,		NULL,	'u'},
>>>>>>> d963e4e1
		{"epoch_io",	no_argument,		NULL,	'x'},
		{"obj_array",	no_argument,		NULL,	'A'},
		{"array",	no_argument,		NULL,	'D'},
		{"daos_kv",	no_argument,		NULL,	'K'},
		{"epoch",	no_argument,		NULL,	'e'},
		{"erecov",	no_argument,		NULL,	'o'},
		{"mdr",		no_argument,		NULL,	'R'},
		{"oid_alloc",	no_argument,		NULL,	'O'},
		{"degraded",	no_argument,		NULL,	'd'},
		{"rebuild",	no_argument,		NULL,	'r'},
		{"rebuild_simple",	no_argument,	NULL,	'v'},
		{"rebuild_ec",	no_argument,		NULL,	'S'},
		{"degrade_ec",	no_argument,		NULL,	'X'},
		{"drain_simple",	no_argument,	NULL,	'b'},
		{"nvme_recovery",	no_argument,	NULL,	'N'},
		{"group",	required_argument,	NULL,	'g'},
		{"csum_type",	required_argument,	NULL,
						CHECKSUM_ARG_VAL_TYPE},
		{"csum_cs",	required_argument,	NULL,
						CHECKSUM_ARG_VAL_CHUNKSIZE},
		{"csum_sv",	no_argument,		NULL,
						CHECKSUM_ARG_VAL_SERVERVERIFY},
		{"dmg_config",	required_argument,	NULL,	'n'},
		{"svcn",	required_argument,	NULL,	's'},
		{"subtests",	required_argument,	NULL,	'u'},
		{"exclude",	required_argument,	NULL,	'E'},
		{"filter",	required_argument,	NULL,	'f'},
		{"dfs",		no_argument,		NULL,	'F'},
		{"work_dir",	required_argument,	NULL,	'W'},
		{"workload_file", required_argument,	NULL,	'w'},
		{"obj_class",	required_argument,	NULL,	'l'},
		{"help",	no_argument,		NULL,	'h'},
		{NULL,		0,			NULL,	0}
	};

	rc = daos_init();
	if (rc) {
		print_message("daos_init() failed with %d\n", rc);
		return -1;
	}

	memset(tests, 0, sizeof(tests));

<<<<<<< HEAD
	while ((opt = getopt_long(argc, argv,
				  "ampcCdtTVizUxADKeoROg:n:s:u:E:f:Fw:W:hrNvbSXl:",
				  long_options, &index)) != -1) {
=======
	while ((opt =
		getopt_long(argc, argv,
			    "ampcCdtTVizZxADKeoROg:n:s:u:E:f:Fw:W:hrNvbSXl:",
			     long_options, &index)) != -1) {
>>>>>>> d963e4e1
		if (strchr(all_tests_defined, opt) != NULL) {
			tests[ntests] = opt;
			ntests++;
			continue;
		}
		switch (opt) {
		case 'a':
			break;
		case 'g':
			server_group = optarg;
			break;
		case 'n':
			dmg_config_file = optarg;
			break;
		case 'h':
			print_usage(rank);
			goto exit;
		case 's':
			svc_nreplicas = atoi(optarg);
			break;
		case 'u':
			sub_tests_str = optarg;
			break;
		case 'E':
			exclude_str = optarg;
			break;
		case 'f':
#if CMOCKA_FILTER_SUPPORTED == 1 /** requires cmocka 1.1.5 */
		{
			/** Add wildcards for easier filtering */
			sprintf(filter, "*%s*", optarg);
			cmocka_set_test_filter(filter);
		}
#else
			D_PRINT("filter not enabled");
#endif
			break;
		case 'w':
			test_io_conf = optarg;
			break;
		case 'W':
			D_FREE(test_io_dir);
			D_STRNDUP(test_io_dir, optarg, PATH_MAX);
			if (test_io_dir == NULL)
				return -1;
			break;
		case 'l':
			dt_obj_class = daos_oclass_name2id(optarg);
			if (dt_obj_class == OC_UNKNOWN)
				return -1;
			break;
		case CHECKSUM_ARG_VAL_TYPE:
			dt_csum_type = daos_checksum_test_arg2type(optarg);
			break;
		case CHECKSUM_ARG_VAL_CHUNKSIZE:
			dt_csum_chunksize = atoi(optarg);
			break;
		case CHECKSUM_ARG_VAL_SERVERVERIFY:
			dt_csum_server_verify = true;
			break;
		default:
			daos_test_print(rank, "Unknown Option\n");
			print_usage(rank);
			goto exit;
		}
	}

	if (strlen(tests) == 0) {
		strcpy(tests , all_tests);
	}

	if (svc_nreplicas > ARRAY_SIZE(arg->pool.ranks) && rank == 0) {
		print_message("at most %zu service replicas allowed\n",
			      ARRAY_SIZE(arg->pool.ranks));
		return -1;
	}

	if (sub_tests_str != NULL) {
		/* sub_tests="1,2,3" sub_tests="2-8" */
		char *ptr = sub_tests_str;
		char *tmp;
		int start = -1;
		int end = -1;

		while (*ptr) {
			int number = -1;

			while (!isdigit(*ptr) && *ptr)
				ptr++;

			if (!*ptr)
				break;

			tmp = ptr;
			while (isdigit(*ptr))
				ptr++;

			/* get the current number */
			number = atoi(tmp);
			if (*ptr == '-') {
				if (start != -1) {
					print_message("str is %s\n",
						      sub_tests_str);
					return -1;
				}
				start = number;
				continue;
			} else {
				if (start != -1)
					end = number;
				else
					start = number;
			}

			if (start != -1 || end != -1) {
				if (end != -1) {
					int i;

					for (i = start; i <= end; i++) {
						sub_tests[sub_tests_idx] = i;
						sub_tests_idx++;
					}
				} else {
					sub_tests[sub_tests_idx] = start;
					sub_tests_idx++;
				}
				start = -1;
				end = -1;
			}
		}
	}

	/*Exclude tests mentioned in exclude list*/
	/* Example: daos_test -E mpc */
	if(exclude_str != NULL){
		int old_idx , new_idx=0;
		printf("\n==============");
		printf("\n Excluding tests %s" , exclude_str);
		printf("\n==============");
		for (old_idx=0;tests[old_idx]!=0;old_idx++){
			if (!strchr(exclude_str , tests[old_idx])){
				tests[new_idx]=tests[old_idx];
				new_idx++;
			}
		}
		tests[new_idx]='\0';
	}

	nr_failed = run_specified_tests(tests, rank, size,
					sub_tests_idx > 0 ? sub_tests : NULL,
					sub_tests_idx);

exit:
	MPI_Allreduce(&nr_failed, &nr_total_failed, 1, MPI_INT, MPI_SUM,
		      MPI_COMM_WORLD);

	rc = daos_fini();
	if (rc)
		print_message("daos_fini() failed with %d\n", rc);

	if (!rank) {
		print_message("\n============ Summary %s\n", __FILE__);
		if (nr_total_failed == 0)
			print_message("OK - NO TEST FAILURES\n");
		else
			print_message("ERROR, %i TEST(S) FAILED\n",
				      nr_total_failed);
	}

	MPI_Finalize();

	D_FREE(test_io_dir);

	return nr_failed;
}<|MERGE_RESOLUTION|>--- conflicted
+++ resolved
@@ -341,12 +341,8 @@
 		{"verify",	no_argument,		NULL,	'V'},
 		{"io",		no_argument,		NULL,	'i'},
 		{"checksum",	no_argument,		NULL,	'z'},
-<<<<<<< HEAD
+		{"agg_ec",	no_argument,		NULL,	'Z'},
 		{"dedup",	no_argument,		NULL,	'U'},
-=======
-		{"agg_ec",	no_argument,		NULL,	'Z'},
-		{"dedup",	no_argument,		NULL,	'u'},
->>>>>>> d963e4e1
 		{"epoch_io",	no_argument,		NULL,	'x'},
 		{"obj_array",	no_argument,		NULL,	'A'},
 		{"array",	no_argument,		NULL,	'D'},
@@ -390,16 +386,10 @@
 
 	memset(tests, 0, sizeof(tests));
 
-<<<<<<< HEAD
-	while ((opt = getopt_long(argc, argv,
-				  "ampcCdtTVizUxADKeoROg:n:s:u:E:f:Fw:W:hrNvbSXl:",
-				  long_options, &index)) != -1) {
-=======
 	while ((opt =
 		getopt_long(argc, argv,
-			    "ampcCdtTVizZxADKeoROg:n:s:u:E:f:Fw:W:hrNvbSXl:",
+			    "ampcCdtTVizUZxADKeoROg:n:s:u:E:f:Fw:W:hrNvbSXl:",
 			     long_options, &index)) != -1) {
->>>>>>> d963e4e1
 		if (strchr(all_tests_defined, opt) != NULL) {
 			tests[ntests] = opt;
 			ntests++;
