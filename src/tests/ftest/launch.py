#!/usr/bin/python2 -u
"""
  (C) Copyright 2018-2020 Intel Corporation.

  Licensed under the Apache License, Version 2.0 (the "License");
  you may not use this file except in compliance with the License.
  You may obtain a copy of the License at

     http://www.apache.org/licenses/LICENSE-2.0

  Unless required by applicable law or agreed to in writing, software
  distributed under the License is distributed on an "AS IS" BASIS,
  WITHOUT WARRANTIES OR CONDITIONS OF ANY KIND, either express or implied.
  See the License for the specific language governing permissions and
  limitations under the License.

  GOVERNMENT LICENSE RIGHTS-OPEN SOURCE SOFTWARE
  The Government's rights to use, modify, reproduce, release, perform, display,
  or disclose this software are subject to the terms of the Apache License as
  provided in Contract No. B609815.
  Any reproduction of computer software, computer software documentation, or
  portions thereof marked with this legend must also reproduce the markings.
"""
# pylint: disable=too-many-lines
from __future__ import print_function

from argparse import ArgumentParser, RawDescriptionHelpFormatter
import json
import os
import re
import socket
import subprocess
from sys import version_info
import time
import yaml
import errno

from ClusterShell.NodeSet import NodeSet
from ClusterShell.Task import task_self

try:
    # For python versions >= 3.2
    from tempfile import TemporaryDirectory

except ImportError:
    # Basic implementation of TemporaryDirectory for python versions < 3.2
    from tempfile import mkdtemp
    from shutil import rmtree

    class TemporaryDirectory(object):
        # pylint: disable=too-few-public-methods
        """Create a temporary directory.

        When the last reference of this object goes out of scope the directory
        and its contents are removed.
        """

        def __init__(self):
            """Initialize a TemporaryDirectory object."""
            self.name = mkdtemp()

        def __del__(self):
            """Destroy a TemporaryDirectory object."""
            rmtree(self.name)

DEFAULT_DAOS_TEST_LOG_DIR = "/var/tmp/daos_testing"
YAML_KEYS = {
    "test_servers": "test_servers",
    "test_clients": "test_clients",
    "bdev_list": "nvme",
}
YAML_KEY_ORDER = ("test_servers", "test_clients", "bdev_list")


def display(args, message):
    """Display the message if verbosity is set.

    Args:
        args (argparse.Namespace): command line arguments for this program
        message (str): message to display if verbosity is set
    """
    if args.verbose:
        print(message)


def get_build_environment():
    """Obtain DAOS build environment variables from the .build_vars.json file.

    Returns:
        dict: a dictionary of DAOS build environment variable names and values

    """
    build_vars_file = os.path.join(
        os.path.dirname(os.path.realpath(__file__)),
        "../../.build_vars.json")
    with open(build_vars_file) as vars_file:
        return json.load(vars_file)


def get_temporary_directory(base_dir=None):
    """Get the temporary directory used by functional tests.

    Args:
        base_dir (str, optional): base installation directory. Defaults to None.

    Returns:
        str: the full path of the temporary directory

    """
    if base_dir is None:
        base_dir = get_build_environment()["PREFIX"]
    if base_dir == "/usr":
        tmp_dir = os.getenv(
            "DAOS_TEST_SHARED_DIR", os.path.expanduser("~/daos_test"))
    else:
        tmp_dir = os.path.join(base_dir, "tmp")

    # Make sure the temporary directory exists to prevent pydaos import errors
    if not os.path.exists(tmp_dir):
        os.makedirs(tmp_dir)

    return tmp_dir


def set_test_environment(args):
    """Set up the test environment.

    Args:
        args (argparse.Namespace): command line arguments for this program

    Returns:
        None

    """
    base_dir = get_build_environment()["PREFIX"]
    bin_dir = os.path.join(base_dir, "bin")
    sbin_dir = os.path.join(base_dir, "sbin")
    # /usr/sbin is not setup on non-root user for CI nodes.
    # SCM formatting tool mkfs.ext4 is located under
    # /usr/sbin directory.
    usr_sbin = os.path.sep + os.path.join("usr", "sbin")
    path = os.environ.get("PATH")

    # Get the default interface to use if OFI_INTERFACE is not set
    interface = os.environ.get("OFI_INTERFACE")
    if interface is None:
        # Find all the /sys/class/net interfaces on the launch node
        # (excluding lo)
        print("Detecting network devices - OFI_INTERFACE not set")
        available_interfaces = {}
        net_path = os.path.join(os.path.sep, "sys", "class", "net")
        net_list = [dev for dev in os.listdir(net_path) if dev != "lo"]
        for device in sorted(net_list):
            # Get the interface state - only include active (up) interfaces
            with open(os.path.join(net_path, device, "operstate"), "r") as \
                 fileh:
                state = fileh.read().strip()
            # Only include interfaces that are up
            if state.lower() == "up":
                # Get the interface speed - used to select the fastest available
                with open(os.path.join(net_path, device, "speed"), "r") as \
                     fileh:
                    try:
                        speed = int(fileh.read().strip())
                        # KVM/Qemu/libvirt returns an EINVAL
                    except IOError as ioerror:
                        if ioerror.errno == errno.EINVAL:
                            speed = 1000
                        else:
                            raise
                print(
                    "  - {0:<5} (speed: {1:>6} state: {2})".format(
                        device, speed, state))
                # Only include the first active interface for each speed - first
                # is determined by an alphabetic sort: ib0 will be checked
                # before ib1
                if speed not in available_interfaces:
                    available_interfaces[speed] = device
        print("Available interfaces: {}".format(available_interfaces))
        try:
            # Select the fastest active interface available by sorting the speed
            interface = available_interfaces[sorted(available_interfaces)[-1]]
        except IndexError:
            print(
                "Error obtaining a default interface from: {}".format(
                    os.listdir(net_path)))
            exit(1)
    print("Using {} as the default interface".format(interface))

    # Update env definitions
    os.environ["PATH"] = ":".join([bin_dir, sbin_dir, usr_sbin, path])
    os.environ["CRT_CTX_SHARE_ADDR"] = "0"
    os.environ["OFI_INTERFACE"] = os.environ.get("OFI_INTERFACE", interface)

    # Set the default location for daos log files written during testing if not
    # already defined.
    if "DAOS_TEST_LOG_DIR" not in os.environ:
        os.environ["DAOS_TEST_LOG_DIR"] = DEFAULT_DAOS_TEST_LOG_DIR
    os.environ["D_LOG_FILE"] = os.path.join(
        os.environ["DAOS_TEST_LOG_DIR"], "daos.log")

    # Ensure the daos log files directory exists on each possible test node
    test_hosts = NodeSet(socket.gethostname().split(".")[0])
    test_hosts.update(args.test_clients)
    test_hosts.update(args.test_servers)
    spawn_commands(
        test_hosts, "mkdir -p {}".format(os.environ["DAOS_TEST_LOG_DIR"]))

    # Python paths required for functional testing
    python_version = "python{}{}".format(
        version_info.major,
        "" if version_info.major > 2 else ".{}".format(version_info.minor))
    required_python_paths = [
        os.path.abspath("util/apricot"),
        os.path.abspath("util"),
        os.path.join(base_dir, "lib64", python_version, "site-packages"),
    ]

    # Check the PYTHONPATH env definition
    python_path = os.environ.get("PYTHONPATH")
    if python_path is None or python_path == "":
        # Use the required paths to define the PYTHONPATH env if it is not set
        os.environ["PYTHONPATH"] = ":".join(required_python_paths)
    else:
        # Append any missing required paths to the existing PYTHONPATH env
        defined_python_paths = [
            os.path.abspath(os.path.expanduser(path))
            for path in python_path.split(":")]
        for required_path in required_python_paths:
            if required_path not in defined_python_paths:
                python_path += ":" + required_path
        os.environ["PYTHONPATH"] = python_path
    print("Using PYTHONPATH={}".format(os.environ["PYTHONPATH"]))


def get_output(cmd, check=True):
    """Get the output of given command executed on this host.

    Args:
        cmd (list): command from which to obtain the output
        check (bool, optional): whether to raise an exception and exit the
            program if the exit status of the comamnd is non-zero. Defaults
            to True.

    Returns:
        str: command output

    """
    print("Running {}".format(" ".join(cmd)))
    process = subprocess.Popen(
        cmd, stdout=subprocess.PIPE, stderr=subprocess.STDOUT)
    stdout, _ = process.communicate()
    retcode = process.poll()
    if check and retcode:
        print(
            "Error executing '{}':\n\tOutput:\n{}".format(
                " ".join(cmd), stdout))
        exit(1)
    return stdout


def time_command(cmd):
    """Execute the command on this host and display its duration.

    Args:
        cmd (list): command to time

    Returns:
        int: return code of the command

    """
    print("Running: {}".format(" ".join(cmd)))
    start_time = int(time.time())
    return_code = subprocess.call(cmd)
    end_time = int(time.time())
    print("Total test time: {}s".format(end_time - start_time))
    return return_code


def get_remote_output(host_list, command, timeout=120):
    """Run the command on each specified host in parallel.

    Args:
        host_list (list): list of hosts
        command (str): command to run on each host
        timeout (int, optional): number of seconds to wait for all jobs to
            complete. Defaults to 120 seconds.

    Returns:
        Task: a Task object containing the result of the running the command on
            the specified hosts

    """
    # Create a ClusterShell Task to run the command in parallel on the hosts
    if isinstance(host_list, list):
        nodes = NodeSet.fromlist(host_list)
    else:
        nodes = NodeSet(host_list)
    task = task_self()
    # task.set_info('debug', True)
    # Enable forwarding of the ssh authentication agent connection
    task.set_info("ssh_options", "-oForwardAgent=yes")
    print("Running on {}: {}".format(nodes, command))
    task.run(command=command, nodes=nodes, timeout=timeout)
    return task


def check_remote_output(task, command):
    """Check if a remote command completed successfully on all hosts.

    Args:
        task (Task): a Task object containing the command result
        command (str): command run by the task

    Returns:
        bool: True if the command completed successfully (rc=0) on each
            specified host; False otherwise

    """
    # Create a dictionary of hosts for each unique return code
    results = {code: hosts for code, hosts in task.iter_retcodes()}

    # Determine if the command completed successfully across all the hosts
    status = len(results) == 1 and 0 in results
    if not status:
        print("  Errors detected running \"{}\":".format(command))

    # Display the command output
    for code in sorted(results):
        output_data = list(task.iter_buffers(results[code]))
        if not output_data:
            err_nodes = NodeSet.fromlist(results[code])
            print("    {}: rc={}, output: <NONE>".format(err_nodes, code))
        else:
            for output, o_hosts in output_data:
                n_set = NodeSet.fromlist(o_hosts)
                lines = str(output).splitlines()
                if len(lines) > 1:
                    output = "\n      {}".format("\n      ".join(lines))
                print("    {}: rc={}, output: {}".format(n_set, code, output))

    # List any hosts that timed out
    timed_out = [str(hosts) for hosts in task.iter_keys_timeout()]
    if timed_out:
        print("    {}: timeout detected".format(NodeSet.fromlist(timed_out)))

    return status


def spawn_commands(host_list, command, timeout=120):
    """Run the command on each specified host in parallel.

    Args:
        host_list (list): list of hosts
        command (str): command to run on each host
        timeout (int, optional): number of seconds to wait for all jobs to
            complete. Defaults to 120 seconds.

    Returns:
        bool: True if the command completed successfully (rc=0) on each
            specified host; False otherwise

    """
    # Create a dictionary of hosts for each unique return code
    task = get_remote_output(host_list, command, timeout)

    # Determine if the command completed successfully across all the hosts
    return check_remote_output(task, command)


def find_values(obj, keys, key=None, val_type=list):
    """Find dictionary values of a certain type specified with certain keys.

    Args:
        obj (obj): a python object; initailly the dictionary to search
        keys (list): list of keys to find their matching list values
        key (str, optional): key to check for a match. Defaults to None.

    Returns:
        dict: a dictionary of each matching key and its value

    """
    def add_matches(found):
        """Add found matches to the match dictionary entry of the same key.

        If a match does not already exist for this key add all the found values.
        When a match already exists for a key, append the existing match with
        any new found values.

        For example:
            Match       Found           Updated Match
            ---------   ------------    -------------
            None        [A, B]          [A, B]
            [A, B]      [C]             [A, B, C]
            [A, B, C]   [A, B, C, D]    [A, B, C, D]

        Args:
            found (dict): dictionary of matches found for each key
        """
        for found_key in found:
            if found_key not in matches:
                # Simply add the new value found for this key
                matches[found_key] = found[found_key]

            else:
                is_list = isinstance(matches[found_key], list)
                if not is_list:
                    matches[found_key] = [matches[found_key]]
                if isinstance(found[found_key], list):
                    for found_item in found[found_key]:
                        if found_item not in matches[found_key]:
                            matches[found_key].append(found_item)
                elif found[found_key] not in matches[found_key]:
                    matches[found_key].append(found[found_key])

                if not is_list and len(matches[found_key]) == 1:
                    matches[found_key] = matches[found_key][0]

    matches = {}
    if isinstance(obj, val_type) and isinstance(key, str) and key in keys:
        # Match found
        matches[key] = obj
    elif isinstance(obj, dict):
        # Recursively look for matches in each dictionary entry
        for obj_key, obj_val in obj.items():
            add_matches(find_values(obj_val, keys, obj_key, val_type))
    elif isinstance(obj, list):
        # Recursively look for matches in each list entry
        for item in obj:
            add_matches(find_values(item, keys, None, val_type))

    return matches


def get_test_list(tags):
    """Generate a list of tests and avocado tag filter from a list of tags.

    Args:
        tags (list): a list of tag or test file names

    Returns:
        (list, list): a tuple of an avacado tag filter list and lists of tests

    """
    test_tags = []
    test_list = []
    # Check if fault injection is enabled ( 0 return status)
    faults_disabled = time_command(["fault_status"])
    for tag in tags:
        if ".py" in tag:
            # Assume '.py' indicates a test and just add it to the list
            test_list.append(tag)
            fault_filter = "--filter-by-tags=-faults"
            if faults_disabled and fault_filter not in test_tags:
                test_tags.append(fault_filter)
        else:
            # Otherwise it is assumed that this is a tag
            if faults_disabled:
                tag = ",".join((tag, "-faults"))
            test_tags.append("--filter-by-tags={}".format(tag))

    # Add to the list of tests any test that matches the specified tags.  If no
    # tags and no specific tests have been specified then all of the functional
    # tests will be added.
    if test_tags or not test_list:
        if not test_list:
            test_list = ["./"]
        command = ["avocado", "list", "--paginator=off"]
        for test_tag in test_tags:
            command.append(str(test_tag))
        command.extend(test_list)
        tagged_tests = re.findall(r"INSTRUMENTED\s+(.*):", get_output(command))
        test_list = list(set(tagged_tests))

    return test_tags, test_list


def get_test_files(test_list, args, tmp_dir):
    """Get a list of the test scripts to run and their yaml files.

    Args:
        test_list (list): list of test scripts to run
        args (argparse.Namespace): command line arguments for this program
        tmp_dir (TemporaryDirectory): temporary directory object to use to
            write modified yaml files

    Returns:
        list: a list of dictionaries of each test script and yaml file; If
            there was an issue replacing a yaml host placeholder the yaml
            dictionary entry will be set to None.

    """
    test_files = [{"py": test, "yaml": None} for test in test_list]
    for test_file in test_files:
        base, _ = os.path.splitext(test_file["py"])
        test_file["yaml"] = replace_yaml_file(
            "{}.yaml".format(base), args, tmp_dir)

    return test_files


def get_nvme_replacement(args):
    """Determine the value to use for the '--nvme' command line argument.

    Parse the lspci output for any NMVe devices, e.g.
        $ lspci | grep 'Non-Volatile memory controller:'
        5e:00.0 Non-Volatile memory controller:
            Intel Corporation NVMe Datacenter SSD [3DNAND, Beta Rock Controller]
        5f:00.0 Non-Volatile memory controller:
            Intel Corporation NVMe Datacenter SSD [3DNAND, Beta Rock Controller]
        81:00.0 Non-Volatile memory controller:
            Intel Corporation NVMe Datacenter SSD [Optane]
        da:00.0 Non-Volatile memory controller:
            Intel Corporation NVMe Datacenter SSD [Optane]

    Optionally filter the above output even further with a specified search
    string (e.g. '--nvme=auto:Optane'):
        $ lspci | grep 'Non-Volatile memory controller:' | grep 'Optane'
        81:00.0 Non-Volatile memory controller:
            Intel Corporation NVMe Datacenter SSD [Optane]
        da:00.0 Non-Volatile memory controller:
            Intel Corporation NVMe Datacenter SSD [Optane]

    Args:
        args (argparse.Namespace): command line arguments for this program

    Returns:
        str: a comma-separated list of nvme device pci addresses available on
            all of the specified test servers

    """
    # A list of server host is required to able to auto-detect NVMe devices
    if not args.test_servers:
        print("ERROR: Missing a test_servers list to auto-detect NVMe devices")
        exit(1)

    # Get a list of NVMe devices from each specified server host
    host_list = args.test_servers.split(",")
    command_list = [
        "/usr/sbin/lspci -D", "grep 'Non-Volatile memory controller:'"]
    if ":" in args.nvme:
        command_list.append("grep '{}'".format(args.nvme.split(":")[1]))
    command = " | ".join(command_list)
    task = get_remote_output(host_list, command)

    # Verify the command was successful on each server host
    if not check_remote_output(task, command):
        print("ERROR: Issuing commands to detect NVMe PCI addresses.")
        exit(1)

    # Verify each server host has the same NVMe PCI addresses
    output_data = list(task.iter_buffers())
    if len(output_data) > 1:
        print("ERROR: Non-homogeneous NVMe PCI addresses.")
        exit(1)

    # Get the list of NVMe PCI addresses found in the output
    devices = find_pci_address(output_data[0][0])
    print("Auto-detected NVMe devices on {}: {}".format(host_list, devices))
    return ",".join(devices)


def find_pci_address(value):
    """Find PCI addresses in the specified string.

    Args:
        value (str): string to search for PCI addresses

    Returns:
        list: a list of all the PCI addresses found in the string

    """
    pattern = r"[{0}]{{4}}:[{0}]{{2}}:[{0}]{{2}}\.[{0}]".format("0-9a-fA-F")
    return re.findall(pattern, str(value))


def replace_yaml_file(yaml_file, args, tmp_dir):
    """Create a temporary test yaml file with any requested values replaced.

    Optionally replace the following test yaml file values if specified by the
    user via the command line arguments:

        test_servers:   Use the list sepecified by the --test_servers (-ts)
                        argument to replace any host name placeholders listed
                        under "test_servers:"

        test_clients    Use the list sepecified by the --test_clients (-tc)
                        argument (or any remaining names in the --test_servers
                        list argument, if --test_clients is not specified) to
                        replace any host name placeholders listed under
                        "test_clients:".

        bdev_list       Use the list specified by the --nvme (-n) argument to
                        replace the string specified by the "bdev_list:" yaml
                        parameter.  If multiple "bdev_list:" entries exist in
                        the yaml file, evenly divide the list when making the
                        replacements.

    Any replacements are made in a copy of the original test yaml file.  If no
    replacements are specified return the original test yaml file.

    Args:
        yaml_file (str): test yaml file
        args (argparse.Namespace): command line arguments for this program
        tmp_dir (TemporaryDirectory): temporary directory object to use to
            write modified yaml files

    Returns:
        str: the test yaml file; None if the yaml file contains placeholders
            w/o replacements

    """
    replacements = {}

    if args.test_servers or args.nvme:
        # Find the test yaml keys and values that match the replacable fields
        yaml_data = get_yaml_data(yaml_file)
        yaml_keys = list(YAML_KEYS.keys())
        yaml_find = find_values(yaml_data, yaml_keys)

        # Generate a list
        new_values = {
            key: getattr(args, value).split(",") if getattr(args, value) else []
            for key, value in YAML_KEYS.items()}

        # Assign replacement values for the test yaml entries to be replaced
        display(args, "Detecting replacements for {} in {}".format(
            yaml_keys, yaml_file))
        display(args, "  Found values: {}".format(yaml_find))
        display(args, "  New values:   {}".format(new_values))

        for key in YAML_KEY_ORDER:
            # If the user did not provide a specific list of replacement
            # test_clients values, use the remaining test_servers values to
            # replace test_clients placeholder values
            if key == "test_clients" and not new_values[key]:
                new_values[key] = new_values["test_servers"]

            # Replace test yaml keys that were:
            #   - found in the test yaml
            #   - have a user-specified replacement
            if key in yaml_find and new_values[key]:
                if key.startswith("test_"):
                    # The entire server/client test yaml list entry is replaced
                    # by a new test yaml list entry, e.g.
                    #   '- serverA' --> '- wolf-1'
                    value_format = "- {}"
                    values_to_replace = [
                        value_format.format(item) for item in yaml_find[key]]

                else:
                    # Individual bdev_list NVMe PCI addresses in the test yaml
                    # file are replaced with the new NVMe PCI addresses in the
                    # order they are found, e.g.
                    #   0000:81:00.0 --> 0000:12:00.0
                    value_format = "\"{}\""
                    values_to_replace = [
                        value_format.format(item)
                        for item in find_pci_address(yaml_find[key])]

                # Add the next user-specified value as a replacement for the key
                for value in values_to_replace:
                    if value in replacements:
                        continue
                    try:
                        replacements[value] = value_format.format(
                            new_values[key].pop(0))
                    except IndexError:
                        replacements[value] = None
                    display(
                        args,
                        "  - Replacement: {} -> {}".format(
                            value, replacements[value]))

    if replacements:
        # Read in the contents of the yaml file to retain the !mux entries
        print("Reading {}".format(yaml_file))
        with open(yaml_file) as yaml_buffer:
            yaml_data = yaml_buffer.read()

        # Apply the placeholder replacements
        missing_replacements = []
        display(args, "Modifying contents: {}".format(yaml_file))
        for key in sorted(replacements):
            value = replacements[key]
            if value:
                # Replace the host entries with their mapped values
                display(args, "  - Replacing: {} --> {}".format(key, value))
                yaml_data = re.sub(key, value, yaml_data)
            elif args.discard:
                # Discard any host entries without a replacement value
                display(args, "  - Removing:  {}".format(key))
                yaml_data = re.sub(r"\s*[,]?{}".format(key), "", yaml_data)
            else:
                # Keep track of any placeholders without a replacement value
                display(args, "  - Missing:   {}".format(key))
                missing_replacements.append(key)

        if missing_replacements:
            # Report an error for all of the placeholders w/o a replacement
            print(
                "Error: Placeholders missing replacements in {}:\n  {}".format(
                    yaml_file, ", ".join(missing_replacements)))
            return None

        # Write the modified yaml file into a temporary file.  Use the path to
        # ensure unique yaml files for tests with the same filename.
        orig_yaml_file = yaml_file
        yaml_name = get_test_category(yaml_file)
        yaml_file = os.path.join(tmp_dir.name, "{}.yaml".format(yaml_name))
        print("Creating copy: {}".format(yaml_file))
        with open(yaml_file, "w") as yaml_buffer:
            yaml_buffer.write(yaml_data)

        # Optionally display the file
        if args.verbose:
            cmd = ["diff", "-y", orig_yaml_file, yaml_file]
            print(get_output(cmd, False))

    # Return the untouched or modified yaml file
    return yaml_file


def run_tests(test_files, tag_filter, args):
    """Run or display the test commands.

    Args:
        test_files (dict): a list of dictionaries of each test script/yaml file
        tag_filter (list): the avocado tag filter command line argument
        args (argparse.Namespace): command line arguments for this program

    Returns:
        int: a bitwise-or of all the return codes of each 'avocado run' command

    """
    return_code = 0

    # Determine the location of the avocado logs for archiving or renaming
    avocado_logs_dir = None
    if args.archive or args.rename:
        data = get_output(["avocado", "config"]).strip()
        avocado_logs_dir = re.findall(r"datadir\.paths\.logs_dir\s+(.*)", data)
        avocado_logs_dir = os.path.expanduser(avocado_logs_dir[0])
        print("Avocado logs stored in {}".format(avocado_logs_dir))

    # Create the base avocado run command
    command_list = [
        "avocado",
        "run",
        "--ignore-missing-references", "on",
        "--html-job-result", "on",
        "--tap-job-result", "off",
    ]
    if not args.sparse:
        command_list.append("--show-job-log")
    if tag_filter:
        command_list.extend(tag_filter)

    # Run each test
    for test_file in test_files:
        if isinstance(test_file["yaml"], str):
            # Optionally clean the log files before running this test on the
            # servers and clients specified for this test
            if args.clean:
                if not clean_logs(test_file["yaml"], args):
                    return 128

            # Execute this test
            test_command_list = list(command_list)
            test_command_list.extend([
                "--mux-yaml", test_file["yaml"], "--", test_file["py"]])
            return_code |= time_command(test_command_list)

            # Optionally store all of the daos server and client log files
            # along with the test results
            if args.archive:
                archive_logs(avocado_logs_dir, test_file["yaml"], args)
                archive_config_files(avocado_logs_dir)

            # Optionally rename the test results directory for this test
            if args.rename:
                rename_logs(avocado_logs_dir, test_file["py"])

            # Optionally process core files
            if args.process_cores:
                process_the_cores(avocado_logs_dir, test_file["yaml"], args)
        else:
            # The test was not run due to an error replacing host placeholders
            # in the yaml file.  Treat this like a failed avocado command.
            return_code |= 4

    return return_code


def get_yaml_data(yaml_file):
    """Get the contents of a yaml file as a dictionary.

    Args:
        yaml_file (str): yaml file to read

    Raises:
        Exception: if an error is encountered reading the yaml file

    Returns:
        dict: the contents of the yaml file

    """
    yaml_data = {}
    if os.path.isfile(yaml_file):
        with open(yaml_file, "r") as open_file:
            try:
                file_data = open_file.read()
                yaml_data = yaml.safe_load(file_data.replace("!mux", ""))
            except yaml.YAMLError as error:
                print("Error reading {}: {}".format(yaml_file, error))
                exit(1)
    return yaml_data


def find_yaml_hosts(test_yaml):
    """Find the all the host values in the specified yaml file.

    Args:
        test_yaml (str): test yaml file

    Returns:
        dict: a dictionary of each host key and its host values

    """
    return find_values(
        get_yaml_data(test_yaml),
        [YAML_KEYS["test_servers"], YAML_KEYS["test_clients"]])


def get_hosts_from_yaml(test_yaml, args):
    """Extract the list of hosts from the test yaml file.

    This host will be included in the list if no clients are explicitly called
    out in the test's yaml file.

    Args:
        test_yaml (str): test yaml file
        args (argparse.Namespace): command line arguments for this program

    Returns:
        list: a unique list of hosts specified in the test's yaml file

    """
    host_set = set()
    if args.include_localhost:
        host_set.add(socket.gethostname().split(".")[0])
    found_client_key = False
    for key, value in find_yaml_hosts(test_yaml).items():
        host_set.update(value)
        if key in YAML_KEYS["test_clients"]:
            found_client_key = True

    # Include this host as a client if no clients are specified
    if not found_client_key:
        host_set.add(socket.gethostname().split(".")[0])

    return sorted(list(host_set))


def clean_logs(test_yaml, args):
    """Remove the test log files on each test host.

    Args:
        test_yaml (str): yaml file containing host names
        args (argparse.Namespace): command line arguments for this program
    """
    # Remove any log files from the DAOS_TEST_LOG_DIR directory
    logs_dir = os.environ.get("DAOS_TEST_LOG_DIR", DEFAULT_DAOS_TEST_LOG_DIR)
    host_list = get_hosts_from_yaml(test_yaml, args)
    command = "sudo rm -fr {}".format(os.path.join(logs_dir, "*.log"))
    print("Cleaning logs on {}".format(host_list))
    if not spawn_commands(host_list, command):
        print("Error cleaning logs, aborting")
        return False

    return True


def archive_logs(avocado_logs_dir, test_yaml, args):
    """Copy all of the host test log files to the avocado results directory.

    Args:
        avocado_logs_dir (str): path to the avocado log files
        test_yaml (str): yaml file containing host names
        args (argparse.Namespace): command line arguments for this program
    """
    # Copy any log files written to the DAOS_TEST_LOG_DIR directory
    logs_dir = os.environ.get("DAOS_TEST_LOG_DIR", DEFAULT_DAOS_TEST_LOG_DIR)
    this_host = socket.gethostname().split(".")[0]
    host_list = get_hosts_from_yaml(test_yaml, args)

    # Create a subdirectory in the avocado logs directory for this test
    daos_logs_dir = os.path.join(avocado_logs_dir, "latest", "daos_logs")
    print("Archiving host logs from {} in {}".format(host_list, daos_logs_dir))
    get_output(["mkdir", daos_logs_dir])

    # Copy any log files that exist on the test hosts and remove them from the
    # test host if the copy is successful.  Attempt all of the commands and
    # report status at the end of the loop.  Include a listing of the file
    # related to any failed command.
    commands = [
        "set -eu",
        "rc=0",
        "copied=()",
        "for file in $(ls {}/*.log)".format(logs_dir),
        "do if scp $file {}:{}/${{file##*/}}-$(hostname -s)".format(
            this_host, daos_logs_dir),
        "then copied+=($file)",
        "if ! sudo rm -fr $file",
        "then ((rc++))",
        "ls -al $file",
        "fi",
        "fi",
        "done",
        "echo Copied ${copied[@]:-no files}",
        "exit $rc",
    ]
    spawn_commands(host_list, "; ".join(commands), 900)


def archive_config_files(avocado_logs_dir):
    """Copy all of the configuration files to the avocado results directory.

    Args:
        avocado_logs_dir (str): path to the avocado log files
    """
    # Run the command locally as the config files are written to a shared dir
    this_host = socket.gethostname().split(".")[0]
    host_list = [this_host]

    # Get the source directory for the config files
    base_dir = get_build_environment()["PREFIX"]
    config_file_dir = get_temporary_directory(base_dir)

    # Get the destination directory for the config file
    daos_logs_dir = os.path.join(avocado_logs_dir, "latest", "daos_configs")
    print(
        "Archiving config files from {} in {}".format(host_list, daos_logs_dir))
    get_output(["mkdir", daos_logs_dir])

    # Archive any yaml configuration files.  Currently these are always written
    # to a shared directory for all of hosts.
    commands = [
        "set -eu",
        "rc=0",
        "copied=()",
        "for file in $(ls {}/test_*.yaml)".format(config_file_dir),
        "do if scp $file {}:{}/${{file##*/}}-$(hostname -s)".format(
            this_host, daos_logs_dir),
        "then copied+=($file)",
        "else ((rc++))",
        "fi",
        "done",
        "echo Copied ${copied[@]:-no files}",
        "exit $rc",
    ]
    spawn_commands(host_list, "; ".join(commands), timeout=900)


def rename_logs(avocado_logs_dir, test_file):
    """Append the test name to its avocado job-results directory name.

    Args:
        avocado_logs_dir (str): avocado job-results directory
        test_file (str): the test python file
    """
    test_name = get_test_category(test_file)
    test_logs_lnk = os.path.join(avocado_logs_dir, "latest")
    test_logs_dir = os.path.realpath(test_logs_lnk)
    new_test_logs_dir = "{}-{}".format(test_logs_dir, test_name)
    try:
        os.rename(test_logs_dir, new_test_logs_dir)
        os.remove(test_logs_lnk)
        os.symlink(new_test_logs_dir, test_logs_lnk)
        print("Renamed {} to {}".format(test_logs_dir, new_test_logs_dir))
    except OSError as error:
        print(
            "Error renaming {} to {}: {}".format(
                test_logs_dir, new_test_logs_dir, error))


USE_DEBUGINFO_INSTALL = True


def resolve_debuginfo(pkg):
    """ given a package name, return it's debuginfo package """
    import yum # pylint: disable=import-error,import-outside-toplevel

    yum_base = yum.YumBase()
    yum_base.conf.assumeyes = True
    yum_base.setCacheDir(force=True, reuse=True)
    yum_base.repos.enableRepo('*debug*')

    debuginfo_map = {'glibc':   'glibc-debuginfo-common'}

    try:
        debug_pkg = debuginfo_map[pkg]
    except KeyError:
        debug_pkg = pkg + "-debuginfo"
    try:
        pkg_data = yum_base.rpmdb.returnNewestByName(name=pkg)[0]
    except yum.Errors.PackageSackError as expn:
        if expn.__str__().rstrip() == "No Package Matching " + pkg:
            print("Package {} not installed, "
                  "skipping debuginfo".format(pkg))
            return None
        else:
            raise

    return {'name': debug_pkg,
            'version': pkg_data['version'],
            'release': pkg_data['release'],
            'epoch': pkg_data['epoch']}

def install_debuginfos():
    """Install debuginfo packages."""
    install_pkgs = [{'name': 'gdb'},
                    {'name': 'python-magic'}]

    # -debuginfo packages that don't get installed with debuginfo-install
    for pkg in ['python', 'daos', 'systemd', 'ndctl', 'mercury']:
        debug_pkg = resolve_debuginfo(pkg)
        if debug_pkg and debug_pkg not in install_pkgs:
            install_pkgs.append(debug_pkg)

    cmds = []

    if USE_DEBUGINFO_INSTALL:
        yum_args = [
            "--exclude", "ompi-debuginfo",
            "daos-server", "libpmemobj", "python", "openmpi3"]
        cmds.append(["sudo", "yum", "-y", "install"] + yum_args)
        cmds.append(["sudo", "debuginfo-install", "--enablerepo=*-debuginfo",
                     "-y"] + yum_args + ["gcc"])
    else:
<<<<<<< HEAD
        import yum  # pylint: disable=import-error

        yum_base = yum.YumBase()
        yum_base.conf.assumeyes = True
        yum_base.setCacheDir(force=True, reuse=True)
        yum_base.repos.enableRepo('*debug*')

        debuginfo_map = {'glibc':   'glibc-debuginfo-common',
                         'libpmem': 'pmdk-debuginfo'}

=======
>>>>>>> 120dae62
        # We're not using the yum API to install packages
        # See the comments below.
        # kwarg = {'name': 'gdb'}
        # yum_base.install(**kwarg)

        for debug_pkg in install_pkgs:
            # This is how you actually use the API to add a package
            # But since we need sudo to do it, we need to call out to yum
            # kwarg = debug_pkg
            # yum_base.install(**kwarg)
            install_pkgs.append(debug_pkg)

    # This is how you normally finish up a yum transaction, but
    # again, we need to employ sudo
    # yum_base.resolveDeps()
    # yum_base.buildTransaction()
    # yum_base.processTransaction(rpmDisplay=yum.rpmtrans.NoOutputCallBack())

    # Now install a few pkgs that debuginfo-install wouldn't
    cmd = ["sudo", "yum", "-y", "--enablerepo=*debug*", "install"]
    for pkg in install_pkgs:
        try:
            cmd.append(
                "{}-{}-{}".format(pkg['name'], pkg['version'], pkg['release']))
        except KeyError:
            cmd.append(pkg['name'])

    cmds.append(cmd)

    for cmd in cmds:
        print(get_output(cmd))


def process_the_cores(avocado_logs_dir, test_yaml, args):
    """Copy all of the host test log files to the avocado results directory.

    Args:
        avocado_logs_dir ([type]): [description]
        test_yaml (str): yaml file containing host names
        args (argparse.Namespace): command line arguments for this program
    """
    import fnmatch # pylint: disable=import-outside-toplevel

    this_host = socket.gethostname().split(".")[0]
    host_list = get_hosts_from_yaml(test_yaml, args)
    daos_cores_dir = os.path.join(avocado_logs_dir, "latest", "stacktraces")

    # Create a subdirectory in the avocado logs directory for this test
    print("Processing cores from {} in {}".format(host_list, daos_cores_dir))
    get_output(["mkdir", daos_cores_dir])

    # Copy any core files that exist on the test hosts and remove them from the
    # test host if the copy is successful.  Attempt all of the commands and
    # report status at the end of the loop.  Include a listing of the file
    # related to any failed command.
    commands = [
        "set -eu",
        "rc=0",
        "copied=()",
        "for file in /var/tmp/core.*",
        "do if [ -e $file ]",
        "then if sudo chmod 644 $file && "
        "scp $file {}:{}/${{file##*/}}-$(hostname -s)".format(
            this_host, daos_cores_dir),
        "then copied+=($file)",
        "if ! sudo rm -fr $file",
        "then ((rc++))",
        "ls -al $file",
        "fi",
        "else ((rc++))",
        "ls -al $file",
        "fi",
        "fi",
        "done",
        "echo Copied ${copied[@]:-no files}",
        "exit $rc",
    ]
    spawn_commands(host_list, "; ".join(commands), timeout=1800)

    cores = os.listdir(daos_cores_dir)

    if not cores:
        return

    install_debuginfos()

    def run_gdb(pattern):
        """Run a gdb command on all corefiles matching a pattern.

        Args:
            pattern (str): the fnmatch/glob pattern of core files to
                           run gdb on
        """
        import magic # pylint: disable=import-outside-toplevel

        for corefile in cores:
            if not fnmatch.fnmatch(corefile, pattern):
                continue
            corefile_fqpn = os.path.join(daos_cores_dir, corefile)
            exe_magic = magic.open(magic.NONE)
            exe_magic.load()
            exe_type = exe_magic.file(corefile_fqpn)
            exe_name_start = exe_type.find("execfn: '") + 9
            exe_name_end = 0
            if exe_name_start > 8:
                exe_name_end = exe_type.find("', platform:")
            else:
                exe_name_start = exe_type.find("from '") + 6
                if exe_name_start > 5:
                    exe_name_end = exe_type[exe_name_start:].find(" ") + \
                                   exe_name_start
                else:
                    print("Unable to determine executable name from: "
                          "{}\nNot creating stacktrace".format(exe_type))
            if exe_name_end:
                exe_name = exe_type[exe_name_start:exe_name_end]
                cmd = [
                    "gdb", "-cd={}".format(daos_cores_dir),
                    "-ex", "set pagination off",
                    "-ex", "thread apply all bt full",
                    "-ex", "detach",
                    "-ex", "quit",
                    exe_name, corefile
                ]
                stack_trace_file = os.path.join(
                    daos_cores_dir, "{}.stacktrace".format(corefile))
                with open(stack_trace_file, "w") as stack_trace:
                    stack_trace.writelines(get_output(cmd))
            print("Removing {}".format(corefile_fqpn))
            os.unlink(corefile_fqpn)

    run_gdb('core.*[0-9]')


def get_test_category(test_file):
    """Get a category for the specified test using its path and name.

    Args:
        test_file (str): the test python file

    Returns:
        str: concatenation of the test path and base filename joined by dashes

    """
    file_parts = os.path.split(test_file)
    return "-".join(
        [os.path.splitext(os.path.basename(part))[0] for part in file_parts])


def main():
    """Launch DAOS functional tests."""
    # Parse the command line arguments
    description = [
        "DAOS functional test launcher",
        "",
        "Launches tests by specifying a test tag.  For example:",
        "\tbadconnect  --run pool connect tests that pass NULL ptrs, etc.",
        "\tbadevict    --run pool client evict tests that pass NULL ptrs, "
        "etc.",
        "\tbadexclude  --run pool target exclude tests that pass NULL ptrs, "
        "etc.",
        "\tbadparam    --run tests that pass NULL ptrs, etc.",
        "\tbadquery    --run pool query tests that pass NULL ptrs, etc.",
        "\tmulticreate --run tests that create multiple pools at once",
        "\tmultitarget --run tests that create pools over multiple servers",
        "\tpool        --run all pool related tests",
        "\tpoolconnect --run all pool connection related tests",
        "\tpooldestroy --run all pool destroy related tests",
        "\tpoolevict   --run all client pool eviction related tests",
        "\tpoolinfo    --run all pool info retrieval related tests",
        "\tquick       --run tests that complete quickly, with minimal "
        "resources",
        "",
        "Multiple tags can be specified:",
        "\ttag_a,tag_b -- run all tests with both tag_a and tag_b",
        "\ttag_a tag_b -- run all tests with either tag_a or tag_b",
        "",
        "Specifying no tags will run all of the available tests.",
        "",
        "Tests can also be launched by specifying a path to the python script "
        "instead of its tag.",
        "",
        "The placeholder server and client names in the yaml file can also be "
        "replaced with the following options:",
        "\tlaunch.py -ts node1,node2 -tc node3 <tag>",
        "\t  - Use node[1-2] to run the daos server in each test",
        "\t  - Use node3 to run the daos client in each test",
        "\tlaunch.py -ts node1,node2 <tag>",
        "\t  - Use node[1-2] to run the daos server or client in each test",
        "\tlaunch.py -ts node1,node2 -d <tag>",
        "\t  - Use node[1-2] to run the daos server or client in each test",
        "\t  - Discard of any additional server or client placeholders for "
        "each test",
        "",
        "You can also specify the sparse flag -s to limit output to "
        "pass/fail.",
        "\tExample command: launch.py -s pool"
    ]
    parser = ArgumentParser(
        prog="launcher.py",
        formatter_class=RawDescriptionHelpFormatter,
        description="\n".join(description))
    parser.add_argument(
        "-a", "--archive",
        action="store_true",
        help="archive host log files in the avocado job-results directory")
    parser.add_argument(
        "-c", "--clean",
        action="store_true",
        help="remove daos log files from the test hosts prior to the test")
    parser.add_argument(
        "-d", "--discard",
        action="store_true",
        help="when replacing server/client yaml file placeholders, discard "
             "any placeholders that do not end up with a replacement value")
    parser.add_argument(
        "-i", "--include_localhost",
        action="store_true",
        help="include the local host when cleaning and archiving")
    parser.add_argument(
        "-l", "--list",
        action="store_true",
        help="list the python scripts that match the specified tags")
    parser.add_argument(
        "-m", "--modify",
        action="store_true",
        help="modify the test yaml files but do not run the tests")
    parser.add_argument(
        "-n", "--nvme",
        action="store",
        help="comma-separated list of NVMe device PCI addresses to use as "
             "replacement values for the bdev_list in each test's yaml file.  "
             "Using the 'auto[:<filter>]' keyword will auto-detect the NVMe "
             "PCI address list on each of the '--test_servers' hosts - the "
             "optonal '<filter>' can be used to limit auto-detected addresses, "
             "e.g. 'auto:Optane' for Intel Optane NVMe devices.")
    parser.add_argument(
        "-r", "--rename",
        action="store_true",
        help="rename the avocado test logs directory to include the test name")
    parser.add_argument(
        "-p", "--process_cores",
        action="store_true",
        help="process core files from tests")
    parser.add_argument(
        "-s", "--sparse",
        action="store_true",
        help="limit output to pass/fail")
    parser.add_argument(
        "tags",
        nargs="*",
        type=str,
        help="test category or file to run")
    parser.add_argument(
        "-tc", "--test_clients",
        action="store",
        help="comma-separated list of hosts to use as replacement values for "
             "client placeholders in each test's yaml file")
    parser.add_argument(
        "-ts", "--test_servers",
        action="store",
        help="comma-separated list of hosts to use as replacement values for "
             "server placeholders in each test's yaml file.  If the "
             "'--test_clients' argument is not specified, this list of hosts "
             "will also be used to replace client placeholders.")
    parser.add_argument(
        "-v", "--verbose",
        action="store_true",
        help="verbose output")
    args = parser.parse_args()
    print("Arguments: {}".format(args))

    # Setup the user environment
    set_test_environment(args)

    # Auto-detect nvme test yaml replacement values if requested
    if args.nvme and args.nvme.startswith("auto"):
        args.nvme = get_nvme_replacement(args)

    # Process the tags argument to determine which tests to run
    tag_filter, test_list = get_test_list(args.tags)

    # Verify at least one test was requested
    if not test_list:
        print("ERROR: No tests or tags found via {}".format(args.tags))
        exit(1)

    # Display a list of the tests matching the tags
    print("Detected tests:  \n{}".format("  \n".join(test_list)))
    if args.list:
        exit(0)

    # Create a temporary directory
    tmp_dir = TemporaryDirectory()

    # Create a dictionary of test and their yaml files
    test_files = get_test_files(test_list, args, tmp_dir)
    if args.modify:
        exit(0)

    # Run all the tests
    status = run_tests(test_files, tag_filter, args)

    # Process the avocado run return codes and only treat job and command
    # failures as errors.
    ret_code = 0
    if status == 0:
        print("All avocado tests passed!")
    else:
        if status & 1 == 1:
            print("Detected one or more avocado test failures!")
        if status & 8 == 8:
            print("Detected one or more interrupted avocado jobs!")
        if status & 2 == 2:
            print("ERROR: Detected one or more avocado job failures!")
            ret_code = 1
        if status & 4 == 4:
            print("ERROR: Detected one or more failed avocado commands!")
            ret_code = 1
        if status & 128 == 128:
            print("ERROR: Failed to clean logs in preparation for test run!")
            ret_code = 1
    exit(ret_code)


if __name__ == "__main__":
    main()<|MERGE_RESOLUTION|>--- conflicted
+++ resolved
@@ -988,8 +988,16 @@
 
 
 def resolve_debuginfo(pkg):
-    """ given a package name, return it's debuginfo package """
-    import yum # pylint: disable=import-error,import-outside-toplevel
+    """Get the debuginfo package for a given package.
+
+    Args:
+        pkg (str): package that the debug info is needed.
+
+    Returns:
+        dict: dictionary of debug package information
+
+    """
+    import yum  # pylint: disable=import-error,import-outside-toplevel
 
     yum_base = yum.YumBase()
     yum_base.conf.assumeyes = True
@@ -1009,13 +1017,13 @@
             print("Package {} not installed, "
                   "skipping debuginfo".format(pkg))
             return None
-        else:
-            raise
+        raise
 
     return {'name': debug_pkg,
             'version': pkg_data['version'],
             'release': pkg_data['release'],
             'epoch': pkg_data['epoch']}
+
 
 def install_debuginfos():
     """Install debuginfo packages."""
@@ -1038,19 +1046,6 @@
         cmds.append(["sudo", "debuginfo-install", "--enablerepo=*-debuginfo",
                      "-y"] + yum_args + ["gcc"])
     else:
-<<<<<<< HEAD
-        import yum  # pylint: disable=import-error
-
-        yum_base = yum.YumBase()
-        yum_base.conf.assumeyes = True
-        yum_base.setCacheDir(force=True, reuse=True)
-        yum_base.repos.enableRepo('*debug*')
-
-        debuginfo_map = {'glibc':   'glibc-debuginfo-common',
-                         'libpmem': 'pmdk-debuginfo'}
-
-=======
->>>>>>> 120dae62
         # We're not using the yum API to install packages
         # See the comments below.
         # kwarg = {'name': 'gdb'}
@@ -1092,7 +1087,7 @@
         test_yaml (str): yaml file containing host names
         args (argparse.Namespace): command line arguments for this program
     """
-    import fnmatch # pylint: disable=import-outside-toplevel
+    import fnmatch  # pylint: disable=import-outside-toplevel
 
     this_host = socket.gethostname().split(".")[0]
     host_list = get_hosts_from_yaml(test_yaml, args)
@@ -1144,7 +1139,7 @@
             pattern (str): the fnmatch/glob pattern of core files to
                            run gdb on
         """
-        import magic # pylint: disable=import-outside-toplevel
+        import magic  # pylint: disable=import-outside-toplevel
 
         for corefile in cores:
             if not fnmatch.fnmatch(corefile, pattern):
