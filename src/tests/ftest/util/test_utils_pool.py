#!/usr/bin/python
"""
  (C) Copyright 2018-2020 Intel Corporation.

  Licensed under the Apache License, Version 2.0 (the "License");
  you may not use this file except in compliance with the License.
  You may obtain a copy of the License at

      http://www.apache.org/licenses/LICENSE-2.0

  Unless required by applicable law or agreed to in writing, software
  distributed under the License is distributed on an "AS IS" BASIS,
  WITHOUT WARRANTIES OR CONDITIONS OF ANY KIND, either express or implied.
  See the License for the specific language governing permissions and
  limitations under the License.

  GOVERNMENT LICENSE RIGHTS-OPEN SOURCE SOFTWARE
  The Government's rights to use, modify, reproduce, release, perform, display,
  or disclose this software are subject to the terms of the Apache License as
  provided in Contract No. B609815.
  Any reproduction of computer software, computer software documentation, or
  portions thereof marked with this legend must also reproduce the markings.
"""
import os
from time import sleep
from ctypes import c_uint, create_string_buffer, POINTER

from test_utils_base import TestDaosApiBase

from avocado import fail_on
from command_utils import BasicParameter, CommandFailure
from pydaos.raw import (DaosApiError, DaosServer, DaosPool, c_uuid_to_str,
                        daos_cref)
from general_utils import check_pool_files, DaosTestError, run_command
from env_modules import load_mpi

from dmg_utils import get_pool_uuid_service_replicas_from_stdout


class TestPool(TestDaosApiBase):
    # pylint: disable=too-many-public-methods
    """A class for functional testing of DaosPools objects."""

    def __init__(self, context, log=None, cb_handler=None, dmg_command=None):
        # pylint: disable=unused-argument
        """Initialize a TestPool object.

        Note: 'log' is now a defunct argument and will be removed in the future

        Args:
            context (DaosContext): [description]
            log (logging): logging object used to report the pool status
            cb_handler (CallbackHandler, optional): callback object to use with
                the API methods. Defaults to None.
            dmg_command (DmgCommand): DmgCommand used to call dmg command. If
                control_method is set to dmg, this value needs to be set. It
                can be obtained by calling self.get_dmg_command() from a test.
                It'll return the object with -l <Access Point host:port> and
                --insecure.
        """
        super(TestPool, self).__init__("/run/pool/*", cb_handler)
        self.context = context
        self.uid = os.geteuid()
        self.gid = os.getegid()

        self.mode = BasicParameter(None)
        self.name = BasicParameter(None)            # server group name
        self.svcn = BasicParameter(None)
        self.target_list = BasicParameter(None)
        self.scm_size = BasicParameter(None)
        self.nvme_size = BasicParameter(None)
        self.prop_name = BasicParameter(None)       # name of property to be set
        self.prop_value = BasicParameter(None)      # value of property

        self.pool = None
        self.uuid = None
        self.info = None
        self.svc_ranks = None
        self.connected = False

        self.dmg = dmg_command
        self.dmg_result = None          # CmdResult of last issued dmg command

    @fail_on(CommandFailure)
    @fail_on(DaosApiError)
    def create(self):
        """Create a pool with either API or dmg.

        To use dmg, the test needs to set control_method.value to USE_DMG
        prior to calling this method. The recommended way is to specify the
        pool block in yaml. For example,

            pool:
                control_method: dmg

        This tells this method to use dmg. The test also needs to set
        dmg_bin_path through the constructor if dmg is used. For example,

            self.pool = TestPool(
                self.context, dmg_bin_path=self.basepath + '/install/bin')

        If it wants to use --nsvc option, it needs to set the value to
        svcn.value. Otherwise, 1 is used. If it wants to use --group, it needs
        to set groupname.value. If it wants to use --user, it needs to set
        username.value. If it wants to add other options, directly set it
        to self.dmg.action_command. Refer dmg_utils.py pool_create method for
        more details.

        To test the negative case on create, the test needs to catch
        CommandFailure for dmg and DaosApiError for API. Thus, we need to make
        more than one line modification to the test only for this purpose.
        Currently, pool_svc is the only test that needs this change.
        """
        self.destroy()
        if self.target_list.value is not None:
            self.log.info(
                "Creating a pool on targets %s", self.target_list.value)
        else:
            self.log.info("Creating a pool")

        self.pool = DaosPool(self.context)
        kwargs = {
            "uid": self.uid,
            "gid": self.gid,
            "scm_size": self.scm_size.value,
            "group": self.name.value}
        for key in ("target_list", "svcn", "nvme_size"):
            value = getattr(self, key).value
            if value is not None:
                kwargs[key] = value

        if self.control_method.value == self.USE_API:
            # Create a pool with the API method
            kwargs["mode"] = self.mode.value
            self._call_method(self.pool.create, kwargs)

        elif self.control_method.value == self.USE_DMG and self.dmg:
            # Create a pool with the dmg command and store its CmdResult
            self._log_method("dmg.pool_create", kwargs)
            self.dmg_result = self.dmg.pool_create(**kwargs)

            # Manually populate the DaosPool object attributes only if the pool
            # creation was successful.
            if self.dmg_result.exit_status == 0:
                uuid, svc = get_pool_uuid_service_replicas_from_stdout(
                    self.dmg_result.stdout)

                # Populate the empty DaosPool object with the properties of the
                # pool created with dmg pool create.
                if self.name.value:
                    self.pool.group = create_string_buffer(self.name.value)

                # Convert the string of service replicas from the dmg command
                # output into an ctypes array for the DaosPool object using the
                # same technique used in DaosPool.create().
                service_replicas = [int(value) for value in svc.split(",")]
                rank_t = c_uint * len(service_replicas)
                rank = rank_t(*list([svc for svc in service_replicas]))
                rl_ranks = POINTER(c_uint)(rank)
                self.pool.svc = daos_cref.RankList(
                    rl_ranks, len(service_replicas))

                # Set UUID and attached to the DaosPool object
                self.pool.set_uuid_str(uuid)
                self.pool.attached = 1

        elif self.control_method.value == self.USE_DMG:
            self.log.error("Error: Undefined dmg command")

        else:
            self.log.error(
                "Error: Undefined control_method: %s",
                self.control_method.value)

        # Set the TestPool attributes for the created pool
        if self.pool.attached:
            self.svc_ranks = [
                int(self.pool.svc.rl_ranks[index])
                for index in range(self.pool.svc.rl_nr)]
            self.uuid = self.pool.get_uuid_str()

    @fail_on(DaosApiError)
    def connect(self, permission=2):
        """Connect to the pool.

        Args:
            permission (int, optional): connect permission. Defaults to 2.

        Returns:
            bool: True if the pool has been connected; False if the pool was
                already connected or the pool is not defined.

        """
        if self.pool and not self.connected:
            kwargs = {"flags": permission}
            self.log.info(
                "Connecting to pool %s with permission %s (flag: %s)",
                self.uuid, permission, kwargs["flags"])
            self._call_method(self.pool.connect, kwargs)
            self.connected = True
            return True
        return False

    @fail_on(DaosApiError)
    def disconnect(self):
        """Disconnect from connected pool.

        Returns:
            bool: True if the pool has been disconnected; False if the pool was
                already disconnected or the pool is not defined.

        """
        if self.pool and self.connected:
            self.log.info("Disconnecting from pool %s", self.uuid)
            self._call_method(self.pool.disconnect, {})
            self.connected = False
            return True
        return False

    @fail_on(CommandFailure)
    @fail_on(DaosApiError)
    def destroy(self, force=1):
        """Destroy the pool with either API or dmg.

        It uses control_method member previously set, so if you want to use the
        other way for some reason, update it before calling this method.

        Args:
            force (int, optional): force flag. Defaults to 1.

        Returns:
            bool: True if the pool has been destroyed; False if the pool is not
                defined.

        """
        status = False
        if self.pool:
            self.disconnect()
            if self.pool.attached:
                self.log.info("Destroying pool %s", self.uuid)

                if self.control_method.value == self.USE_API:
                    # Destroy the pool with the API method
                    self._call_method(self.pool.destroy, {"force": force})
                    status = True

                elif self.control_method.value == self.USE_DMG and self.dmg:
                    # Destroy the pool with the dmg command
                    self.dmg_result = self.dmg.pool_destroy(
                        pool=self.uuid, force=force)
                    status = True

                elif self.control_method.value == self.USE_DMG:
                    self.log.error("Error: Undefined dmg command")

                else:
                    self.log.error(
                        "Error: Undefined control_method: %s",
                        self.control_method.value)

            self.pool = None
            self.uuid = None
            self.info = None
            self.svc_ranks = None

        return status

    @fail_on(CommandFailure)
    def set_property(self, prop_name=None, prop_value=None):
        """Set Property.

        It sets property for a given pool uuid using
        dmg.

        Args:
            prop_name (str, optional): pool property name. Defaults to
                None.
            prop_value (str, optional): value to be set for the property.
                Defaults to None.

        Returns:
            None

        """
        if self.pool:
            self.log.info("Set-prop for Pool: %s", self.uuid)

            if self.control_method.value == self.USE_DMG and self.dmg:
                # set-prop for given pool using dmg
<<<<<<< HEAD
                self.dmg_result = self.dmg.pool_set_prop(
                    self.uuid, self.prop_name, self.prop_value)
=======
                if prop_name is not None and prop_value is not None:
                    self.dmg.pool_set_prop(self.uuid, prop_name,
                                           prop_value)
                else:
                    self.dmg.pool_set_prop(self.uuid, self.prop_name,
                                           self.prop_value)
>>>>>>> 926589ac

            elif self.control_method.value == self.USE_DMG:
                self.log.error("Error: Undefined dmg command")

            else:
                self.log.error(
                    "Error: Undefined control_method: %s",
                    self.control_method.value)

    @fail_on(DaosApiError)
    def get_info(self):
        """Query the pool for information.

        Sets the self.info attribute.
        """
        if self.pool:
            self.connect()
            self._call_method(self.pool.pool_query, {})
            self.info = self.pool.pool_info

    def check_pool_info(self, pi_uuid=None, pi_ntargets=None, pi_nnodes=None,
                        pi_ndisabled=None, pi_map_ver=None, pi_leader=None,
                        pi_bits=None):
        # pylint: disable=unused-argument
        """Check the pool info attributes.

        Note:
            Arguments may also be provided as a string with a number preceded
            by '<', '<=', '>', or '>=' for other comparisons besides the
            default '=='.

        Args:
            pi_uuid (str, optional): pool uuid. Defaults to None.
            pi_ntargets (int, optional): number of targets. Defaults to None.
            pi_nnodes (int, optional): number of nodes. Defaults to None.
            pi_ndisabled (int, optional): number of disabled. Defaults to None.
            pi_map_ver (int, optional): pool map version. Defaults to None.
            pi_leader (int, optional): pool leader. Defaults to None.
            pi_bits (int, optional): pool bits. Defaults to None.

        Note:
            Arguments may also be provided as a string with a number preceded
            by '<', '<=', '>', or '>=' for other comparisons besides the
            default '=='.

        Returns:
            bool: True if at least one expected value is specified and all the
                specified values match; False otherwise

        """
        self.get_info()
        checks = [
            (key,
             c_uuid_to_str(getattr(self.info, key))
             if key == "pi_uuid" else getattr(self.info, key),
             val)
            for key, val in locals().items()
            if key != "self" and val is not None]
        return self._check_info(checks)

    def check_pool_space(self, ps_free_min=None, ps_free_max=None,
                         ps_free_mean=None, ps_ntargets=None, ps_padding=None):
        # pylint: disable=unused-argument
        """Check the pool info space attributes.

        Note:
            Arguments may also be provided as a string with a number preceded
            by '<', '<=', '>', or '>=' for other comparisons besides the
            default '=='.

        Args:
            ps_free_min (list, optional): minimum free space per device.
                Defaults to None.
            ps_free_max (list, optional): maximum free space per device.
                Defaults to None.
            ps_free_mean (list, optional): mean free space per device.
                Defaults to None.
            ps_ntargets (int, optional): number of targets. Defaults to None.
            ps_padding (int, optional): space padding. Defaults to None.

        Note:
            Arguments may also be provided as a string with a number preceded
            by '<', '<=', '>', or '>=' for other comparisons besides the
            default '=='.

        Returns:
            bool: True if at least one expected value is specified and all the
                specified values match; False otherwise

        """
        self.get_info()
        checks = []
        for key in ("ps_free_min", "ps_free_max", "ps_free_mean"):
            val = locals()[key]
            if isinstance(val, list):
                for index, item in val:
                    checks.append((
                        "{}[{}]".format(key, index),
                        getattr(self.info.pi_space, key)[index],
                        item))
        for key in ("ps_ntargets", "ps_padding"):
            val = locals()[key]
            if val is not None:
                checks.append(key, getattr(self.info.pi_space, key), val)
        return self._check_info(checks)

    def check_pool_daos_space(self, s_total=None, s_free=None):
        # pylint: disable=unused-argument
        """Check the pool info daos space attributes.

        Note:
            Arguments may also be provided as a string with a number preceded
            by '<', '<=', '>', or '>=' for other comparisons besides the
            default '=='.

        Args:
            s_total (list, optional): total space per device. Defaults to None.
            s_free (list, optional): free space per device. Defaults to None.

        Note:
            Arguments may also be provided as a string with a number preceded
            by '<', '<=', '>', or '>=' for other comparisons besides the
            default '=='.

        Returns:
            bool: True if at least one expected value is specified and all the
                specified values match; False otherwise

        """
        self.get_info()
        checks = [
            ("{}_{}".format(key, index),
             getattr(self.info.pi_space.ps_space, key)[index],
             item)
            for key, val in locals().items()
            if key != "self" and val is not None
            for index, item in enumerate(val)]
        return self._check_info(checks)

    def check_rebuild_status(self, rs_version=None, rs_seconds=None,
                             rs_errno=None, rs_done=None, rs_padding32=None,
                             rs_fail_rank=None, rs_toberb_obj_nr=None,
                             rs_obj_nr=None, rs_rec_nr=None, rs_size=None):
        # pylint: disable=unused-argument
        # pylint: disable=too-many-arguments
        """Check the pool info rebuild attributes.

        Note:
            Arguments may also be provided as a string with a number preceded
            by '<', '<=', '>', or '>=' for other comparisons besides the
            default '=='.

        Args:
            rs_version (int, optional): rebuild version. Defaults to None.
            rs_seconds (int, optional): rebuild seconds. Defaults to None.
            rs_errno (int, optional): rebuild error number. Defaults to None.
            rs_done (int, optional): rebuild done flag. Defaults to None.
            rs_padding32 (int, optional): padding. Defaults to None.
            rs_fail_rank (int, optional): rebuild fail target. Defaults to None.
            rs_toberb_obj_nr (int, optional): number of objects to be rebuilt.
                Defaults to None.
            rs_obj_nr (int, optional): number of rebuilt objects.
                Defaults to None.
            rs_rec_nr (int, optional): number of rebuilt records.
                Defaults to None.
            rs_size (int, optional): size of all rebuilt records.

        Note:
            Arguments may also be provided as a string with a number preceded
            by '<', '<=', '>', or '>=' for other comparisons besides the
            default '=='.

        Returns:
            bool: True if at least one expected value is specified and all the
                specified values match; False otherwise

        """
        self.get_info()
        checks = [
            (key, getattr(self.info.pi_rebuild_st, key), val)
            for key, val in locals().items()
            if key != "self" and val is not None]
        return self._check_info(checks)

    def rebuild_complete(self):
        """Determine if the pool rebuild is complete.

        Returns:
            bool: True if pool rebuild is complete; False otherwise

        """
        self.display_pool_rebuild_status()
        return self.info.pi_rebuild_st.rs_done == 1

    def wait_for_rebuild(self, to_start, interval=1):
        """Wait for the rebuild to start or end.

        Args:
            to_start (bool): whether to wait for rebuild to start or end
            interval (int): number of seconds to wait in between rebuild
                completion checks
        """
        self.log.info(
            "Waiting for rebuild to %s ...",
            "start" if to_start else "complete")
        while self.rebuild_complete() == to_start:
            self.log.info(
                "  Rebuild %s ...",
                "has not yet started" if to_start else "in progress")
            sleep(interval)
        self.log.info(
            "Rebuild %s detected", "start" if to_start else "completion")

    @fail_on(DaosApiError)
    def start_rebuild(self, ranks, daos_log):
        """Kill the specific server ranks using this pool.

        Args:
            ranks (list): a list of daos server ranks (int) to kill
            daos_log (DaosLog): object for logging messages

        Returns:
            bool: True if the server ranks have been killed and the ranks have
            been excluded from the pool; False if the pool is undefined

        """
        msg = "Killing DAOS ranks {} from server group {}".format(
            ranks, self.name.value)
        self.log.info(msg)
        daos_log.info(msg)
        for rank in ranks:
            server = DaosServer(self.context, self.name.value, rank)
            self._call_method(server.kill, {"force": 1})
        return self.exclude(ranks, daos_log)

    @fail_on(DaosApiError)
    def exclude(self, ranks, daos_log):
        """Manually exclude a rank from this pool.

        Args:
            ranks (list): a list daos server ranks (int) to exclude
            daos_log (DaosLog): object for logging messages

        Returns:
            bool: True if the ranks were excluded from the pool; False if the
                pool is undefined

        """
        if self.pool:
            msg = "Excluding server ranks {} from pool {}".format(
                ranks, self.uuid)
            self.log.info(msg)
            daos_log.info(msg)
            self._call_method(self.pool.exclude, {"rank_list": ranks})
            return True
        return False

    def check_files(self, hosts):
        """Check if pool files exist on the specified list of hosts.

        Args:
            hosts (list): list of hosts

        Returns:
            bool: True if the files for this pool exist on each host; False
                otherwise

        """
        return check_pool_files(self.log, hosts, self.uuid.lower())

    def write_file(self, orterun, processes, hostfile, size, timeout=60):
        """Write a file to the pool.

        Args:
            orterun (str): full path to the orterun command
            processes (int): number of processes to launch
            hosts (list): list of clients from which to write the file
            size (int): size of the file to create in bytes
            timeout (int, optional): number of seconds before timing out the
                command. Defaults to 60 seconds.

        Returns:
            process.CmdResult: command execution result

        """
        self.log.info("Writing %s bytes to pool %s", size, self.uuid)
        env = {
            "DAOS_POOL": self.uuid,
            "DAOS_SVCL": "1",
            "PYTHONPATH": os.getenv("PYTHONPATH", "")
        }
        load_mpi("openmpi")
        current_path = os.path.dirname(os.path.abspath(__file__))
        command = "{} --np {} --hostfile {} {} {} testfile".format(
            orterun, processes, hostfile,
            os.path.join(current_path, "write_some_data.py"), size)
        return run_command(command, timeout, True, env=env)

    def get_pool_daos_space(self):
        """Get the pool info daos space attributes as a dictionary.

        Returns:
            dict: a dictionary of lists of the daos space attributes

        """
        self.get_info()
        keys = ("s_total", "s_free")
        return {key: getattr(self.info.pi_space.ps_space, key) for key in keys}

    def get_pool_free_space(self, device="scm"):
        """Get SCM or NVME free space.

        Args:
            device (str, optional): device type, e.g. "scm" or "nvme". Defaults
                to "scm".

        Returns:
            str: free SCM or NVME space

        """
        free_space = "0"
        dev = device.lower()
        daos_space = self.get_pool_daos_space()
        if dev == "scm":
            free_space = daos_space["s_free"][0]
        elif dev == "nvme":
            free_space = daos_space["s_free"][1]
        return free_space

    def display_pool_daos_space(self, msg=None):
        """Display the pool info daos space attributes.

        Args:
            msg (str, optional): optional text to include in the output.
                Defaults to None.
        """
        daos_space = self.get_pool_daos_space()
        sizes = [
            "{}[{}]={}".format(key, index, item)
            for key in sorted(daos_space.keys())
            for index, item in enumerate(daos_space[key])]
        self.log.info(
            "Pool %s space%s:\n  %s", self.uuid,
            " " + msg if isinstance(msg, str) else "", "\n  ".join(sizes))

    def get_pool_rebuild_status(self):
        """Get the pool info rebuild status attributes as a dictionary.

        Returns:
            dict: a dictionary of lists of the rebuild status attributes

        """
        self.get_info()
        keys = (
            "rs_version", "rs_padding32", "rs_errno", "rs_done",
            "rs_toberb_obj_nr", "rs_obj_nr", "rs_rec_nr")
        return {key: getattr(self.info.pi_rebuild_st, key) for key in keys}

    def display_pool_rebuild_status(self):
        """Display the pool info rebuild status attributes."""
        status = self.get_pool_rebuild_status()
        self.log.info(
            "Pool rebuild status: %s",
            ", ".join(
                ["{}={}".format(key, status[key]) for key in sorted(status)]))

    def read_data_during_rebuild(self, container):
        """Read data from the container while rebuild is active.

        Args:
            container (TestContainer): container from which to read data

        Returns:
            bool: True if all the data is read successfully before rebuild
                completes; False otherwise

        """
        container.open()
        self.log.info(
            "Reading objects in container %s during rebuild", self.uuid)

        # Attempt to read all of the data from the container during rebuild
        index = 0
        status = read_incomplete = index < len(container.written_data)
        while not self.rebuild_complete() and read_incomplete:
            try:
                status &= container.written_data[index].read_object(container)
            except DaosTestError as error:
                self.log.error(str(error))
                status = False
            index += 1
            read_incomplete = index < len(container.written_data)

        # Verify that all of the container data was read successfully
        if read_incomplete:
            self.log.error(
                "Rebuild completed before all the written data could be read")
            status = False
        elif not status:
            self.log.error("Errors detected reading data during rebuild")
        return status<|MERGE_RESOLUTION|>--- conflicted
+++ resolved
@@ -34,8 +34,6 @@
 from general_utils import check_pool_files, DaosTestError, run_command
 from env_modules import load_mpi
 
-from dmg_utils import get_pool_uuid_service_replicas_from_stdout
-
 
 class TestPool(TestDaosApiBase):
     # pylint: disable=too-many-public-methods
@@ -79,7 +77,6 @@
         self.connected = False
 
         self.dmg = dmg_command
-        self.dmg_result = None          # CmdResult of last issued dmg command
 
     @fail_on(CommandFailure)
     @fail_on(DaosApiError)
@@ -137,14 +134,11 @@
         elif self.control_method.value == self.USE_DMG and self.dmg:
             # Create a pool with the dmg command and store its CmdResult
             self._log_method("dmg.pool_create", kwargs)
-            self.dmg_result = self.dmg.pool_create(**kwargs)
+            data = self.dmg.pool_create(**kwargs)
 
             # Manually populate the DaosPool object attributes only if the pool
             # creation was successful.
-            if self.dmg_result.exit_status == 0:
-                uuid, svc = get_pool_uuid_service_replicas_from_stdout(
-                    self.dmg_result.stdout)
-
+            if self.dmg.result.exit_status == 0:
                 # Populate the empty DaosPool object with the properties of the
                 # pool created with dmg pool create.
                 if self.name.value:
@@ -153,7 +147,8 @@
                 # Convert the string of service replicas from the dmg command
                 # output into an ctypes array for the DaosPool object using the
                 # same technique used in DaosPool.create().
-                service_replicas = [int(value) for value in svc.split(",")]
+                service_replicas = [
+                    int(value) for value in data["svc"].split(",")]
                 rank_t = c_uint * len(service_replicas)
                 rank = rank_t(*list([svc for svc in service_replicas]))
                 rl_ranks = POINTER(c_uint)(rank)
@@ -161,7 +156,7 @@
                     rl_ranks, len(service_replicas))
 
                 # Set UUID and attached to the DaosPool object
-                self.pool.set_uuid_str(uuid)
+                self.pool.set_uuid_str(data["uuid"])
                 self.pool.attached = 1
 
         elif self.control_method.value == self.USE_DMG:
@@ -246,8 +241,7 @@
 
                 elif self.control_method.value == self.USE_DMG and self.dmg:
                     # Destroy the pool with the dmg command
-                    self.dmg_result = self.dmg.pool_destroy(
-                        pool=self.uuid, force=force)
+                    self.dmg.pool_destroy(pool=self.uuid, force=force)
                     status = True
 
                 elif self.control_method.value == self.USE_DMG:
@@ -274,9 +268,9 @@
 
         Args:
             prop_name (str, optional): pool property name. Defaults to
-                None.
+                None, which uses the TestPool.prop_name.value
             prop_value (str, optional): value to be set for the property.
-                Defaults to None.
+                Defaults to None, which uses the TestPool.prop_value.value
 
         Returns:
             None
@@ -286,18 +280,12 @@
             self.log.info("Set-prop for Pool: %s", self.uuid)
 
             if self.control_method.value == self.USE_DMG and self.dmg:
-                # set-prop for given pool using dmg
-<<<<<<< HEAD
-                self.dmg_result = self.dmg.pool_set_prop(
-                    self.uuid, self.prop_name, self.prop_value)
-=======
-                if prop_name is not None and prop_value is not None:
-                    self.dmg.pool_set_prop(self.uuid, prop_name,
-                                           prop_value)
-                else:
-                    self.dmg.pool_set_prop(self.uuid, self.prop_name,
-                                           self.prop_value)
->>>>>>> 926589ac
+                # If specific values are not provided, use the class values
+                if prop_name is None:
+                    prop_name = self.prop_name.value
+                if prop_value is None:
+                    prop_value = self.prop_value.value
+                self.dmg.pool_set_prop(self.uuid, prop_name, prop_value)
 
             elif self.control_method.value == self.USE_DMG:
                 self.log.error("Error: Undefined dmg command")
