--- conflicted
+++ resolved
@@ -195,7 +195,7 @@
     DATA_ERROR = "[ERROR]"
 
     # Create a list of NodeSets with the same return code
-    data = {code: hosts for code, hosts in task.iter_retcodes()}
+    data = {code: host_list for code, host_list in task.iter_retcodes()}
 
     # Multiple return codes or a single non-zero return code
     # indicate at least one error obtaining the data
@@ -226,8 +226,8 @@
         host_data = {NodeSet.fromlist(hosts): DATA_ERROR}
 
     else:
-        for output, hosts in task.iter_buffers(data[0]):
-            host_data[NodeSet.fromlist(hosts)] = str(output)
+        for output, host_list in task.iter_buffers(data[0]):
+            host_data[NodeSet.fromlist(host_list)] = str(output)
 
     return host_data
 
@@ -603,11 +603,7 @@
         file_name (str): name of remote file
 
     Returns:
-<<<<<<< HEAD
-        integer value of file size
-=======
         int: file size
->>>>>>> dee024d8
 
     """
     cmd = "ssh" " {}@{}" " stat -c%s {}".format(
@@ -618,15 +614,9 @@
 
 
 def error_count(error, hostlist, log_file):
-<<<<<<< HEAD
-    """Count any specific ERROR in client log.
-
-    This function also returns other ERROR counts from same log file.
-=======
     """Count the number of specific ERRORs found in the log file.
 
     This function also returns a count of the other ERRORs from same log file.
->>>>>>> dee024d8
 
     Args:
         error (str): DAOS error to look for in .log file. for example -1007
@@ -634,13 +624,8 @@
         log_file (str): Log file name (server/client log).
 
     Returns:
-<<<<<<< HEAD
-        tuple: a tuple of the count of the requested error type (int) and the
-            count of any other error types (int)
-=======
         tuple: a tuple of the count of errors matching the specified error type
             and the count of other errors (int, int)
->>>>>>> dee024d8
 
     """
     # Get the Client side Error from client_log file.
