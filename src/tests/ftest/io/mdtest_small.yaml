--- conflicted
+++ resolved
@@ -7,11 +7,7 @@
   test_clients:
     - client-E
     - client-F
-<<<<<<< HEAD
-timeout: 603
-=======
 timeout: 605
->>>>>>> 70ca5d34
 server_config:
   name: daos_server
   transport_config:
