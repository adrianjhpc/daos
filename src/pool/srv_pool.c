/*
 * (C) Copyright 2016-2020 Intel Corporation.
 *
 * Licensed under the Apache License, Version 2.0 (the "License");
 * you may not use this file except in compliance with the License.
 * You may obtain a copy of the License at
 *
 *    http://www.apache.org/licenses/LICENSE-2.0
 *
 * Unless required by applicable law or agreed to in writing, software
 * distributed under the License is distributed on an "AS IS" BASIS,
 * WITHOUT WARRANTIES OR CONDITIONS OF ANY KIND, either express or implied.
 * See the License for the specific language governing permissions and
 * limitations under the License.
 *
 * GOVERNMENT LICENSE RIGHTS-OPEN SOURCE SOFTWARE
 * The Government's rights to use, modify, reproduce, release, perform, display,
 * or disclose this software are subject to the terms of the Apache License as
 * provided in Contract No. B609815.
 * Any reproduction of computer software, computer software documentation, or
 * portions thereof marked with this legend must also reproduce the markings.
 */
/**
 * \file
 *
 * ds_pool: Pool Service
 *
 * This file contains the server API methods and the RPC handlers that are both
 * related pool metadata.
 */

#define D_LOGFAC DD_FAC(pool)

#include <daos_srv/pool.h>

#include <fcntl.h>
#include <sys/stat.h>
#include <daos_api.h> /* for daos_prop_alloc/_free() */
#include <daos/pool_map.h>
#include <daos/rpc.h>
#include <daos/pool.h>
#include <daos/rsvc.h>
#include <daos_srv/container.h>
#include <daos_srv/daos_mgmt_srv.h>
#include <daos_srv/daos_server.h>
#include <daos_srv/rdb.h>
#include <daos_srv/rebuild.h>
#include <daos_srv/security.h>
#include <cart/api.h>
#include <cart/iv.h>
#include "rpc.h"
#include "srv_internal.h"
#include "srv_layout.h"

/* Pool service */
struct pool_svc {
	struct ds_rsvc		ps_rsvc;
	uuid_t			ps_uuid;	/* pool UUID */
	struct cont_svc	       *ps_cont_svc;	/* one combined svc for now */
	ABT_rwlock		ps_lock;	/* for DB data */
	rdb_path_t		ps_root;	/* root KVS */
	rdb_path_t		ps_handles;	/* pool handle KVS */
	rdb_path_t		ps_user;	/* pool user attributes KVS */
	struct ds_pool	       *ps_pool;
};

static bool pool_disable_evict = false;
static int pool_prop_read(struct rdb_tx *tx, const struct pool_svc *svc,
			  uint64_t bits, daos_prop_t **prop_out);
static int pool_space_query_bcast(crt_context_t ctx, struct pool_svc *svc,
				  uuid_t pool_hdl, struct daos_pool_space *ps);

static struct pool_svc *
pool_svc_obj(struct ds_rsvc *rsvc)
{
	return container_of(rsvc, struct pool_svc, ps_rsvc);
}

static int
write_map_buf(struct rdb_tx *tx, const rdb_path_t *kvs, struct pool_buf *buf,
	      uint32_t version)
{
	d_iov_t	value;
	int		rc;

	D_DEBUG(DF_DSMS, "version=%u ntargets=%u ndomains=%u\n", version,
		buf->pb_target_nr, buf->pb_domain_nr);

	/* Write the version. */
	d_iov_set(&value, &version, sizeof(version));
	rc = rdb_tx_update(tx, kvs, &ds_pool_prop_map_version, &value);
	if (rc != 0)
		return rc;

	/* Write the buffer. */
	d_iov_set(&value, buf, pool_buf_size(buf->pb_nr));
	return rdb_tx_update(tx, kvs, &ds_pool_prop_map_buffer, &value);
}

/*
 * Retrieve the pool map buffer address in persistent memory and the pool map
 * version into "map_buf" and "map_version", respectively.
 */
static int
locate_map_buf(struct rdb_tx *tx, const rdb_path_t *kvs, struct pool_buf **buf,
	       uint32_t *version)
{
	uint32_t	ver;
	d_iov_t	value;
	int		rc;

	/* Read the version. */
	d_iov_set(&value, &ver, sizeof(ver));
	rc = rdb_tx_lookup(tx, kvs, &ds_pool_prop_map_version, &value);
	if (rc != 0)
		return rc;

	/* Look up the buffer address. */
	d_iov_set(&value, NULL /* buf */, 0 /* size */);
	rc = rdb_tx_lookup(tx, kvs, &ds_pool_prop_map_buffer, &value);
	if (rc != 0)
		return rc;

	*buf = value.iov_buf;
	*version = ver;
	D_DEBUG(DF_DSMS, "version=%u ntargets=%u ndomains=%u\n", *version,
		(*buf)->pb_target_nr, (*buf)->pb_domain_nr);
	return 0;
}

/* Callers are responsible for freeing buf with D_FREE. */
static int
read_map_buf(struct rdb_tx *tx, const rdb_path_t *kvs, struct pool_buf **buf,
	     uint32_t *version)
{
	struct pool_buf	       *b;
	size_t			size;
	int			rc;

	rc = locate_map_buf(tx, kvs, &b, version);
	if (rc != 0)
		return rc;
	size = pool_buf_size(b->pb_nr);
	D_ALLOC(*buf, size);
	if (*buf == NULL)
		return -DER_NOMEM;
	memcpy(*buf, b, size);
	return 0;
}

/* Callers are responsible for destroying the object via pool_map_decref(). */
static int
read_map(struct rdb_tx *tx, const rdb_path_t *kvs, struct pool_map **map)
{
	struct pool_buf	       *buf;
	uint32_t		version;
	int			rc;

	rc = locate_map_buf(tx, kvs, &buf, &version);
	if (rc != 0)
		return rc;

	return pool_map_create(buf, version, true, map);
}

/* Store uuid in file path. */
static int
uuid_store(const char *path, const uuid_t uuid)
{
	int	fd;
	int	rc;

	/* Create and open the UUID file. */
	fd = open(path, O_WRONLY | O_CREAT | O_EXCL, S_IRUSR | S_IWUSR);
	if (fd < 0) {
		D_ERROR(DF_UUID": failed to create uuid file %s: %d\n",
			DP_UUID(uuid), path, errno);
		rc = daos_errno2der(errno);
		goto out;
	}

	/* Write the UUID. */
	rc = write(fd, uuid, sizeof(uuid_t));
	if (rc != sizeof(uuid_t)) {
		if (rc != -1)
			errno = EIO;
		D_ERROR(DF_UUID": failed to write uuid into %s: %d %d\n",
			DP_UUID(uuid), path, rc, errno);
		rc = daos_errno2der(errno);
		goto out_fd;
	}

	/* Persist the UUID. */
	rc = fsync(fd);
	if (rc != 0) {
		D_ERROR(DF_UUID": failed to fsync %s: %d\n", DP_UUID(uuid),
			path, errno);
		rc = daos_errno2der(errno);
	}

	/* Free the resource and remove the file on errors. */
out_fd:
	close(fd);
	if (rc != 0)
		remove(path);
out:
	return rc;
}

/* Load uuid from file path. */
static int
uuid_load(const char *path, uuid_t uuid)
{
	int	fd;
	int	rc;

	/* Open the UUID file. */
	fd = open(path, O_RDONLY);
	if (fd < 0) {
		if (errno == ENOENT)
			D_DEBUG(DB_MD, "failed to open uuid file %s: %d\n",
				path, errno);
		else
			D_ERROR("failed to open uuid file %s: %d\n", path,
				errno);
		rc = daos_errno2der(errno);
		goto out;
	}

	/* Read the UUID. */
	rc = read(fd, uuid, sizeof(uuid_t));
	if (rc == sizeof(uuid_t)) {
		rc = 0;
	} else {
		if (rc != -1)
			errno = EIO;
		D_ERROR("failed to read %s: %d %d\n", path, rc, errno);
		rc = daos_errno2der(errno);
	}

	close(fd);
out:
	return rc;
}

static char *
pool_svc_rdb_path_common(const uuid_t pool_uuid, const char *suffix)
{
	char   *name;
	char   *path;
	int	rc;

	D_ASPRINTF(name, RDB_FILE"pool%s", suffix);
	if (name == NULL)
		return NULL;
	rc = ds_mgmt_tgt_file(pool_uuid, name, NULL /* idx */, &path);
	D_FREE(name);
	if (rc != 0)
		return NULL;
	return path;
}

/* Return a pool service RDB path. */
static char *
pool_svc_rdb_path(const uuid_t pool_uuid)
{
	return pool_svc_rdb_path_common(pool_uuid, "");
}

/* Return a pool service RDB UUID file path. This file stores the RDB UUID. */
static char *
pool_svc_rdb_uuid_path(const uuid_t pool_uuid)
{
	return pool_svc_rdb_path_common(pool_uuid, "-uuid");
}

/*
 * Called by mgmt module on every storage node belonging to this pool.
 * "path" is the directory under which the VOS and metadata files shall be.
 * "target_uuid" returns the UUID generated for the target on this storage node.
 */
int
ds_pool_create(const uuid_t pool_uuid, const char *path, uuid_t target_uuid)
{
	char   *fpath;
	int	rc;

	uuid_generate(target_uuid);

	/* Store target_uuid in DSM_META_FILE. */
	D_ASPRINTF(fpath, "%s/%s", path, DSM_META_FILE);
	if (fpath == NULL)
		return -DER_NOMEM;
	rc = uuid_store(fpath, target_uuid);
	D_FREE(fpath);

	return rc;
}

/* copy \a prop to \a prop_def (duplicated default prop) */
static int
pool_prop_default_copy(daos_prop_t *prop_def, daos_prop_t *prop)
{
	struct daos_prop_entry	*entry;
	struct daos_prop_entry	*entry_def;
	int			 i;

	if (prop == NULL || prop->dpp_nr == 0 || prop->dpp_entries == NULL)
		return 0;

	for (i = 0; i < prop->dpp_nr; i++) {
		entry = &prop->dpp_entries[i];
		entry_def = daos_prop_entry_get(prop_def, entry->dpe_type);
		D_ASSERTF(entry_def != NULL, "type %d not found in "
			  "default prop.\n", entry->dpe_type);
		switch (entry->dpe_type) {
		case DAOS_PROP_PO_LABEL:
			D_FREE(entry_def->dpe_str);
			D_STRNDUP(entry_def->dpe_str, entry->dpe_str,
				  DAOS_PROP_LABEL_MAX_LEN);
			if (entry_def->dpe_str == NULL)
				return -DER_NOMEM;
			break;
		case DAOS_PROP_PO_OWNER:
		case DAOS_PROP_PO_OWNER_GROUP:
			D_FREE(entry_def->dpe_str);
			D_STRNDUP(entry_def->dpe_str, entry->dpe_str,
				  DAOS_ACL_MAX_PRINCIPAL_LEN);
			if (entry_def->dpe_str == NULL)
				return -DER_NOMEM;
			break;
		case DAOS_PROP_PO_SPACE_RB:
		case DAOS_PROP_PO_SELF_HEAL:
		case DAOS_PROP_PO_RECLAIM:
			entry_def->dpe_val = entry->dpe_val;
			break;
		case DAOS_PROP_PO_ACL:
			if (entry->dpe_val_ptr != NULL) {
				struct daos_acl *acl = entry->dpe_val_ptr;

				daos_prop_entry_dup_ptr(entry_def, entry,
							daos_acl_get_size(acl));
				if (entry_def->dpe_val_ptr == NULL)
					return -DER_NOMEM;
			}
			break;
		default:
			D_ERROR("ignore bad dpt_type %d.\n", entry->dpe_type);
			break;
		}
	}

	return 0;
}

static int
pool_prop_write(struct rdb_tx *tx, const rdb_path_t *kvs, daos_prop_t *prop)
{
	struct daos_prop_entry	*entry;
	d_iov_t		 value;
	int			 i;
	int			 rc = 0;

	if (prop == NULL || prop->dpp_nr == 0 || prop->dpp_entries == NULL)
		return 0;

	for (i = 0; i < prop->dpp_nr; i++) {
		entry = &prop->dpp_entries[i];
		switch (entry->dpe_type) {
		case DAOS_PROP_PO_LABEL:
			d_iov_set(&value, entry->dpe_str,
				     strlen(entry->dpe_str));
			rc = rdb_tx_update(tx, kvs, &ds_pool_prop_label,
					   &value);
			if (rc)
				return rc;
			break;
		case DAOS_PROP_PO_OWNER:
			d_iov_set(&value, entry->dpe_str,
				     strlen(entry->dpe_str));
			rc = rdb_tx_update(tx, kvs, &ds_pool_prop_owner,
					   &value);
			if (rc)
				return rc;
			break;
		case DAOS_PROP_PO_OWNER_GROUP:
			d_iov_set(&value, entry->dpe_str,
				     strlen(entry->dpe_str));
			rc = rdb_tx_update(tx, kvs, &ds_pool_prop_owner_group,
					   &value);
			if (rc)
				return rc;
			break;
		case DAOS_PROP_PO_ACL:
			if (entry->dpe_val_ptr != NULL) {
				struct daos_acl *acl;

				acl = entry->dpe_val_ptr;
				d_iov_set(&value, acl, daos_acl_get_size(acl));
				rc = rdb_tx_update(tx, kvs, &ds_pool_prop_acl,
						   &value);
				if (rc)
					return rc;
			}
			break;
		case DAOS_PROP_PO_SPACE_RB:
			d_iov_set(&value, &entry->dpe_val,
				     sizeof(entry->dpe_val));
			rc = rdb_tx_update(tx, kvs, &ds_pool_prop_space_rb,
					   &value);
			if (rc)
				return rc;
			break;
		case DAOS_PROP_PO_SELF_HEAL:
			d_iov_set(&value, &entry->dpe_val,
				     sizeof(entry->dpe_val));
			rc = rdb_tx_update(tx, kvs, &ds_pool_prop_self_heal,
					   &value);
			if (rc)
				return rc;
			break;
		case DAOS_PROP_PO_RECLAIM:
			d_iov_set(&value, &entry->dpe_val,
				     sizeof(entry->dpe_val));
			rc = rdb_tx_update(tx, kvs, &ds_pool_prop_reclaim,
					   &value);
			if (rc)
				return rc;
			break;
		case DAOS_PROP_PO_SVC_LIST:
			break;
		default:
			D_ERROR("bad dpe_type %d.\n", entry->dpe_type);
			return -DER_INVAL;
		}
	}

	return rc;
}

static int
init_pool_metadata(struct rdb_tx *tx, const rdb_path_t *kvs,
		   uint32_t nnodes, uuid_t target_uuids[], const char *group,
		   const d_rank_list_t *target_addrs, daos_prop_t *prop,
		   uint32_t ndomains, const int32_t *domains)
{
	struct pool_buf	       *map_buf;
	uint32_t		map_version = 1;
	uint32_t		connectable;
	uint32_t		nhandles = 0;
	uuid_t		       *uuids;
	d_iov_t			value;
	struct rdb_kvs_attr	attr;
	int			ntargets = nnodes * dss_tgt_nr;
	int			rc;

	/* Generate the pool buffer. */
	rc = gen_pool_buf(NULL, &map_buf, map_version, ndomains, nnodes,
			ntargets, domains, target_uuids, target_addrs, &uuids,
			dss_tgt_nr);
	if (rc != 0)
		D_GOTO(out_map_buf, rc);

	/* Initialize the pool map properties. */
	rc = write_map_buf(tx, kvs, map_buf, map_version);
	if (rc != 0)
		D_GOTO(out_uuids, rc);
	d_iov_set(&value, uuids, sizeof(uuid_t) * nnodes);
	rc = rdb_tx_update(tx, kvs, &ds_pool_prop_map_uuids, &value);
	if (rc != 0)
		D_GOTO(out_uuids, rc);

	/* Write the optional properties. */
	rc = pool_prop_write(tx, kvs, prop);
	if (rc != 0)
		D_GOTO(out_uuids, rc);

	/* Write connectable property */
	connectable = 1;
	d_iov_set(&value, &connectable, sizeof(connectable));
	rc = rdb_tx_update(tx, kvs, &ds_pool_prop_connectable, &value);
	if (rc != 0)
		D_GOTO(out_uuids, rc);

	/* Write the handle properties. */
	d_iov_set(&value, &nhandles, sizeof(nhandles));
	rc = rdb_tx_update(tx, kvs, &ds_pool_prop_nhandles, &value);
	if (rc != 0)
		D_GOTO(out_uuids, rc);
	attr.dsa_class = RDB_KVS_GENERIC;
	attr.dsa_order = 16;
	rc = rdb_tx_create_kvs(tx, kvs, &ds_pool_prop_handles, &attr);
	if (rc != 0)
		D_GOTO(out_uuids, rc);

	/* Create pool user attributes KVS */
	rc = rdb_tx_create_kvs(tx, kvs, &ds_pool_attr_user, &attr);
	if (rc != 0)
		D_GOTO(out_uuids, rc);

out_uuids:
	D_FREE(uuids);
out_map_buf:
	pool_buf_free(map_buf);
	return rc;
}

/*
 * nreplicas inputs how many replicas are wanted, while ranks->rl_nr
 * outputs how many replicas are actually selected, which may be less than
 * nreplicas. If successful, callers are responsible for calling
 * d_rank_list_free(*ranksp).
 */
static int
select_svc_ranks(int nreplicas, const d_rank_list_t *target_addrs,
		 int ndomains, const int *domains, d_rank_list_t **ranksp)
{
	int			i_rank_zero = -1;
	int			selectable;
	d_rank_list_t       *ranks;
	int			i;
	int			j;

	if (nreplicas <= 0)
		return -DER_INVAL;

	/* Determine the number of selectable targets. */
	selectable = target_addrs->rl_nr;
	if (daos_rank_list_find((d_rank_list_t *)target_addrs, 0 /* rank */,
				&i_rank_zero)) {
		/*
		 * Unless it is the only target available, we don't select rank
		 * 0 for now to avoid losing orterun stdout.
		 */
		if (selectable > 1)
			selectable -= 1 /* rank 0 */;
	}

	if (nreplicas > selectable)
		nreplicas = selectable;
	ranks = daos_rank_list_alloc(nreplicas);
	if (ranks == NULL)
		return -DER_NOMEM;

	/* TODO: Choose ranks according to failure domains. */
	j = 0;
	for (i = 0; i < target_addrs->rl_nr; i++) {
		if (j == ranks->rl_nr)
			break;
		if (i == i_rank_zero && selectable > 1)
			/* This is rank 0 and it's not the only rank. */
			continue;
		D_DEBUG(DB_MD, "ranks[%d]: %u\n", j, target_addrs->rl_ranks[i]);
		ranks->rl_ranks[j] = target_addrs->rl_ranks[i];
		j++;
	}
	D_ASSERTF(j == ranks->rl_nr, "%d == %u\n", j, ranks->rl_nr);

	*ranksp = ranks;
	return 0;
}

/**
 * Create a (combined) pool(/container) service. This method shall be called on
 * a single storage node in the pool. "target_uuids" shall be an array of the
 * target UUIDs returned by the ds_pool_create() calls.
 *
 * \param[in]		pool_uuid	pool UUID
 * \param[in]		ntargets	number of targets in the pool
 * \param[in]		target_uuids	array of \a ntargets target UUIDs
 * \param[in]		group		crt group ID (unused now)
 * \param[in]		target_addrs	list of \a ntargets target ranks
 * \param[in]		ndomains	number of domains the pool spans over
 * \param[in]		domains		serialized domain tree
 * \param[in]		prop		pool properties
 * \param[in,out]	svc_addrs	\a svc_addrs.rl_nr inputs how many
 *					replicas shall be created; returns the
 *					list of pool service replica ranks
 */
int
ds_pool_svc_create(const uuid_t pool_uuid, int ntargets, uuid_t target_uuids[],
		   const char *group, const d_rank_list_t *target_addrs,
		   int ndomains, const int *domains, daos_prop_t *prop,
		   d_rank_list_t *svc_addrs)
{
	d_rank_list_t	       *ranks;
	uuid_t			rdb_uuid;
	d_iov_t		psid;
	struct rsvc_client	client;
	struct dss_module_info *info = dss_get_module_info();
	crt_endpoint_t		ep;
	crt_rpc_t	       *rpc;
	struct pool_create_in  *in;
	struct pool_create_out *out;
	int			rc;

	D_ASSERTF(ntargets == target_addrs->rl_nr, "ntargets=%u num=%u\n",
		  ntargets, target_addrs->rl_nr);

	rc = select_svc_ranks(svc_addrs->rl_nr, target_addrs, ndomains,
			      domains, &ranks);
	if (rc != 0)
		D_GOTO(out, rc);

	uuid_generate(rdb_uuid);
	d_iov_set(&psid, (void *)pool_uuid, sizeof(uuid_t));
	rc = ds_rsvc_dist_start(DS_RSVC_CLASS_POOL, &psid, rdb_uuid, ranks,
				true /* create */, true /* bootstrap */,
				ds_rsvc_get_md_cap());
	if (rc != 0)
		D_GOTO(out_ranks, rc);

	rc = rsvc_client_init(&client, ranks);
	if (rc != 0)
		D_GOTO(out_creation, rc);

rechoose:
	/* Create a POOL_CREATE request. */
	ep.ep_grp = NULL;
	rc = rsvc_client_choose(&client, &ep);
	if (rc != 0) {
		D_ERROR(DF_UUID": cannot find pool service: "DF_RC"\n",
			DP_UUID(pool_uuid), DP_RC(rc));
		goto out_client;
	}
	rc = pool_req_create(info->dmi_ctx, &ep, POOL_CREATE, &rpc);
	if (rc != 0) {
		D_ERROR(DF_UUID": failed to create POOL_CREATE RPC: "DF_RC"\n",
			DP_UUID(pool_uuid), DP_RC(rc));
		D_GOTO(out_client, rc);
	}
	in = crt_req_get(rpc);
	uuid_copy(in->pri_op.pi_uuid, pool_uuid);
	uuid_clear(in->pri_op.pi_hdl);
	in->pri_ntgts = ntargets;
	in->pri_tgt_uuids.ca_count = ntargets;
	in->pri_tgt_uuids.ca_arrays = target_uuids;
	in->pri_tgt_ranks = (d_rank_list_t *)target_addrs;
	in->pri_prop = prop;
	in->pri_ndomains = ndomains;
	in->pri_domains.ca_count = ndomains;
	in->pri_domains.ca_arrays = (int *)domains;

	/* Send the POOL_CREATE request. */
	rc = dss_rpc_send(rpc);
	out = crt_reply_get(rpc);
	D_ASSERT(out != NULL);
	rc = rsvc_client_complete_rpc(&client, &ep, rc,
				      rc == 0 ? out->pro_op.po_rc : -DER_IO,
				      rc == 0 ? &out->pro_op.po_hint : NULL);
	if (rc == RSVC_CLIENT_RECHOOSE) {
		crt_req_decref(rpc);
		dss_sleep(1000 /* ms */);
		D_GOTO(rechoose, rc);
	}
	rc = out->pro_op.po_rc;
	if (rc != 0) {
		D_ERROR(DF_UUID": failed to create pool: "DF_RC"\n",
			DP_UUID(pool_uuid), DP_RC(rc));
		D_GOTO(out_rpc, rc);
	}

	rc = daos_rank_list_copy(svc_addrs, ranks);
	D_ASSERTF(rc == 0, "daos_rank_list_copy: "DF_RC"\n", DP_RC(rc));
out_rpc:
	crt_req_decref(rpc);
out_client:
	rsvc_client_fini(&client);
out_creation:
	if (rc != 0)
		ds_rsvc_dist_stop(DS_RSVC_CLASS_POOL, &psid, ranks,
				  NULL, true /* destroy */);
out_ranks:
	d_rank_list_free(ranks);
out:
	return rc;
}

int
ds_pool_svc_destroy(const uuid_t pool_uuid)
{
	d_iov_t		psid;
	d_rank_list_t	excluded = { 0 };
	int		rc;

	ds_rebuild_leader_stop(pool_uuid, -1);
	rc = ds_pool_get_ranks(pool_uuid, MAP_RANKS_DOWN, &excluded);
	if (rc)
		return rc;

	d_iov_set(&psid, (void *)pool_uuid, sizeof(uuid_t));
	rc = ds_rsvc_dist_stop(DS_RSVC_CLASS_POOL, &psid, NULL /* ranks */,
			       &excluded, true /* destroy */);
	map_ranks_fini(&excluded);
	if (rc != 0)
		D_ERROR(DF_UUID": failed to destroy pool service: "DF_RC"\n",
			DP_UUID(pool_uuid), DP_RC(rc));

	return rc;
}

static int
pool_svc_name_cb(d_iov_t *id, char **name)
{
	char *s;

	if (id->iov_len != sizeof(uuid_t))
		return -DER_INVAL;
	D_ALLOC(s, DAOS_UUID_STR_SIZE);
	if (s == NULL)
		return -DER_NOMEM;
	uuid_unparse_lower(id->iov_buf, s);
	s[8] = '\0'; /* strlen(DF_UUID) */
	*name = s;
	return 0;
}

static int
pool_svc_load_uuid_cb(d_iov_t *id, uuid_t db_uuid)
{
	char   *path;
	int	rc;

	if (id->iov_len != sizeof(uuid_t))
		return -DER_INVAL;
	path = pool_svc_rdb_uuid_path(id->iov_buf);
	if (path == NULL)
		return -DER_NOMEM;
	rc = uuid_load(path, db_uuid);
	D_FREE(path);
	return rc;
}

static int
pool_svc_store_uuid_cb(d_iov_t *id, uuid_t db_uuid)
{
	char   *path;
	int	rc;

	if (id->iov_len != sizeof(uuid_t))
		return -DER_INVAL;
	path = pool_svc_rdb_uuid_path(id->iov_buf);
	if (path == NULL)
		return -DER_NOMEM;
	rc = uuid_store(path, db_uuid);
	D_FREE(path);
	return rc;
}

static int
pool_svc_delete_uuid_cb(d_iov_t *id)
{
	char   *path;
	int	rc;

	if (id->iov_len != sizeof(uuid_t))
		return -DER_INVAL;
	path = pool_svc_rdb_uuid_path(id->iov_buf);
	if (path == NULL)
		return -DER_NOMEM;
	rc = remove(path);
	if (rc != 0) {
		D_ERROR(DF_UUID": failed to remove %s: %d\n",
			DP_UUID(id->iov_buf), path, errno);
		rc = daos_errno2der(errno);
	}
	D_FREE(path);
	return rc;
}

static int
pool_svc_locate_cb(d_iov_t *id, char **path)
{
	char *s;

	if (id->iov_len != sizeof(uuid_t))
		return -DER_INVAL;
	s = pool_svc_rdb_path(id->iov_buf);
	if (s == NULL)
		return -DER_NOMEM;
	*path = s;
	return 0;
}

static int
pool_svc_alloc_cb(d_iov_t *id, struct ds_rsvc **rsvc)
{
	struct pool_svc	       *svc;
	int			rc;

	if (id->iov_len != sizeof(uuid_t)) {
		rc = -DER_INVAL;
		goto err;
	}

	D_ALLOC_PTR(svc);
	if (svc == NULL) {
		rc = -DER_NOMEM;
		goto err;
	}

	d_iov_set(&svc->ps_rsvc.s_id, svc->ps_uuid, sizeof(uuid_t));

	uuid_copy(svc->ps_uuid, id->iov_buf);

	rc = ABT_rwlock_create(&svc->ps_lock);
	if (rc != ABT_SUCCESS) {
		D_ERROR("failed to create ps_lock: %d\n", rc);
		rc = dss_abterr2der(rc);
		goto err_svc;
	}

	rc = rdb_path_init(&svc->ps_root);
	if (rc != 0)
		goto err_lock;
	rc = rdb_path_push(&svc->ps_root, &rdb_path_root_key);
	if (rc != 0)
		goto err_root;

	rc = rdb_path_clone(&svc->ps_root, &svc->ps_handles);
	if (rc != 0)
		goto err_root;
	rc = rdb_path_push(&svc->ps_handles, &ds_pool_prop_handles);
	if (rc != 0)
		goto err_handles;

	rc = rdb_path_clone(&svc->ps_root, &svc->ps_user);
	if (rc != 0)
		goto err_handles;
	rc = rdb_path_push(&svc->ps_user, &ds_pool_attr_user);
	if (rc != 0)
		goto err_user;

	rc = ds_cont_svc_init(&svc->ps_cont_svc, svc->ps_uuid, 0 /* id */,
			      &svc->ps_rsvc);
	if (rc != 0)
		goto err_user;

	*rsvc = &svc->ps_rsvc;
	return 0;

err_user:
	rdb_path_fini(&svc->ps_user);
err_handles:
	rdb_path_fini(&svc->ps_handles);
err_root:
	rdb_path_fini(&svc->ps_root);
err_lock:
	ABT_rwlock_free(&svc->ps_lock);
err_svc:
	D_FREE(svc);
err:
	return rc;
}

static void
pool_svc_get(struct pool_svc *svc)
{
	ds_rsvc_get(&svc->ps_rsvc);
}

static void
pool_svc_put(struct pool_svc *svc)
{
	ds_rsvc_put(&svc->ps_rsvc);
}

struct ds_pool_evict_arg {
	struct pool_svc *svc;
	d_rank_t	rank;
};

static void
pool_evict_rank_ult(void *data)
{
	struct ds_pool_evict_arg *arg = data;
	int			 rc;

	rc = ds_pool_evict_rank(arg->svc->ps_uuid, arg->rank);

	D_DEBUG(DB_MGMT, DF_UUID" evict rank %u : rc %d\n",
		DP_UUID(arg->svc->ps_uuid), arg->rank, rc);

	pool_svc_put(arg->svc);
	D_FREE_PTR(arg);
}

/* Disable all pools eviction */
void
ds_pool_disable_evict(void)
{
	pool_disable_evict = true;
}

void
ds_pool_enable_evict(void)
{
	pool_disable_evict = false;
}

static int
pool_evict_rank(struct pool_svc *svc, d_rank_t rank)
{
	struct ds_pool_evict_arg	*ult_arg;
	int				rc;

	D_ALLOC_PTR(ult_arg);
	if (ult_arg == NULL)
		D_GOTO(out, rc = -DER_NOMEM);

	pool_svc_get(svc);
	ult_arg->svc = svc;
	ult_arg->rank = rank;
	rc = dss_ult_create(pool_evict_rank_ult, ult_arg, DSS_ULT_MISC,
			    DSS_TGT_SELF, 0, NULL);
	if (rc) {
		pool_svc_put(svc);
		D_FREE_PTR(ult_arg);
	}
out:
	if (rc)
		D_ERROR("evict ult failed: rc %d\n", rc);
	return rc;
}

static void
ds_pool_crt_event_cb(d_rank_t rank, enum crt_event_source src,
		     enum crt_event_type type, void *arg)
{
	daos_prop_t		prop = { 0 };
	struct daos_prop_entry	*entry;
	struct pool_svc		*svc = arg;
	int			rc = 0;

	/* Only used for evict the rank for the moment */
	if (src != CRT_EVS_SWIM || type != CRT_EVT_DEAD || pool_disable_evict) {
		D_DEBUG(DB_MGMT, "ignore src/type/evict %u/%u/%d\n",
			src, type, pool_disable_evict);
		return;
	}

	rc = ds_pool_iv_prop_fetch(svc->ps_pool, &prop);
	if (rc)
		D_GOTO(out, rc);

	entry = daos_prop_entry_get(&prop, DAOS_PROP_PO_SELF_HEAL);
	D_ASSERT(entry != NULL);
	if (!(entry->dpe_val & DAOS_SELF_HEAL_AUTO_EXCLUDE)) {
		D_DEBUG(DB_MGMT, "self healing is disabled\n");
		D_GOTO(out, rc);
	}

	rc = pool_evict_rank(svc, rank);
out:
	if (rc)
		D_ERROR("pool "DF_UUID" event %d failed: rc %d\n",
			DP_UUID(svc->ps_uuid), src, rc);
	daos_prop_entries_free(&prop);
}

static void
pool_svc_free_cb(struct ds_rsvc *rsvc)
{
	struct pool_svc *svc = pool_svc_obj(rsvc);

	ds_cont_svc_fini(&svc->ps_cont_svc);
	rdb_path_fini(&svc->ps_user);
	rdb_path_fini(&svc->ps_handles);
	rdb_path_fini(&svc->ps_root);
	ABT_rwlock_free(&svc->ps_lock);
	D_FREE(svc);
}

/*
 * Initialize and update svc->ps_pool with map_buf and map_version. This
 * ensures that svc->ps_pool matches the latest pool map.
 */
static int
init_svc_pool(struct pool_svc *svc, struct pool_buf *map_buf,
	      uint32_t map_version)
{
	struct ds_pool *pool;
	int		rc;

	pool = ds_pool_lookup(svc->ps_uuid);
	if (pool == NULL) {
		D_ERROR(DF_UUID": failed to get ds_pool\n",
			DP_UUID(svc->ps_uuid));
		return -DER_NONEXIST;
	}
	rc = ds_pool_tgt_map_update(pool, map_buf, true, map_version);
	if (rc != 0) {
		ds_pool_put(pool);
		return rc;
	}
	ds_pool_iv_ns_update(pool, dss_self_rank());

	D_ASSERT(svc->ps_pool == NULL);
	svc->ps_pool = pool;
	return 0;
}

/* Finalize svc->ps_pool. */
static void
fini_svc_pool(struct pool_svc *svc)
{
	D_ASSERT(svc->ps_pool != NULL);
	ds_pool_iv_ns_update(svc->ps_pool, -1 /* master_rank */);
	ds_pool_put(svc->ps_pool);
	svc->ps_pool = NULL;
}

/*
 * There might be some swim status inconsistency, let's check and
 * fix it.
 */
static int
pool_svc_check_node_status(struct pool_svc *svc)
{
	struct pool_domain	*doms;
	int			doms_cnt;
	int			i;
	int			rc = 0;

	if (pool_disable_evict) {
		D_DEBUG(DB_REBUILD, DF_UUID" disable swim evict.\n",
			DP_UUID(svc->ps_uuid));
		return 0;
	}

	doms_cnt = pool_map_find_nodes(svc->ps_pool->sp_map, PO_COMP_ID_ALL,
				       &doms);
	D_ASSERT(doms_cnt >= 0);
	for (i = 0; i < doms_cnt; i++) {
		struct swim_member_state state;

		/* Only check if UPIN server becomes DEAD for now */
		if (!(doms[i].do_comp.co_status & PO_COMP_ST_UPIN))
			continue;

		rc = crt_rank_state_get(crt_group_lookup(NULL),
				   doms[i].do_comp.co_rank, &state);
		if (rc != 0) {
			D_ERROR("failed to get swim for rank %u: %d\n",
				doms[i].do_comp.co_rank, rc);
			break;
		}

		/* Since there is a big chance the INACTIVE node will become
		 * ACTIVE soon, let's only evict the DEAD node rank for the
		 * moment.
		 */
		D_DEBUG(DB_REBUILD, "rank/state %d/%d\n",
			doms[i].do_comp.co_rank, state.sms_status);
		if (state.sms_status == SWIM_MEMBER_DEAD) {
			rc = pool_evict_rank(svc, doms[i].do_comp.co_rank);
			if (rc) {
				D_ERROR("failed to evict rank %u: %d\n",
					doms[i].do_comp.co_rank, rc);
				break;
			}
		}
	}
	return rc;
}

static int
pool_svc_step_up_cb(struct ds_rsvc *rsvc)
{
	struct pool_svc	       *svc = pool_svc_obj(rsvc);
	struct rdb_tx		tx;
	struct pool_buf	       *map_buf = NULL;
	uint32_t		map_version;
	uuid_t			pool_hdl_uuid;
	uuid_t			cont_hdl_uuid;
	daos_prop_t	       *prop = NULL;
	uint64_t		prop_bits;
	bool			cont_svc_up = false;
	bool			event_cb_registered = false;
	d_rank_t		rank;
	int			rc;

	/* Read the pool map into map_buf and map_version. */
	rc = rdb_tx_begin(rsvc->s_db, rsvc->s_term, &tx);
	if (rc != 0)
		goto out;
	ABT_rwlock_rdlock(svc->ps_lock);
	rc = read_map_buf(&tx, &svc->ps_root, &map_buf, &map_version);
	if (rc != 0) {
		if (rc == -DER_NONEXIST) {
			D_DEBUG(DB_MD, DF_UUID": new db\n",
				DP_UUID(svc->ps_uuid));
			rc = +DER_UNINIT;
		} else {
			D_ERROR(DF_UUID": failed to read pool map buffer: "
				""DF_RC"\n", DP_UUID(svc->ps_uuid), DP_RC(rc));
		}
		D_GOTO(unlock, rc);
	}
	prop_bits = DAOS_PO_QUERY_PROP_ALL;
	rc = pool_prop_read(&tx, svc, prop_bits, &prop);
	if (rc != 0) {
		D_ERROR(DF_UUID": cannot get access data for pool, "
			"rc="DF_RC"\n", DP_UUID(svc->ps_uuid), DP_RC(rc));
		D_GOTO(unlock, rc);
	}
unlock:
	ABT_rwlock_unlock(svc->ps_lock);
	rdb_tx_end(&tx);
	if (rc != 0)
		goto out;

	rc = init_svc_pool(svc, map_buf, map_version);
	if (rc != 0)
		goto out;

	/*
	 * Just in case the previous leader didn't complete distributing the
	 * latest pool map. This doesn't need to be undone if we encounter an
	 * error below.
	 */
	ds_rsvc_request_map_dist(&svc->ps_rsvc);

	ds_cont_svc_step_up(svc->ps_cont_svc);
	cont_svc_up = true;

	rc = crt_register_event_cb(ds_pool_crt_event_cb, svc);
	if (rc)
		goto out;
	event_cb_registered = true;

	rc = ds_pool_iv_prop_update(svc->ps_pool, prop);
	if (rc) {
		D_ERROR("ds_pool_iv_prop_update failed %d.\n", rc);
		D_GOTO(out, rc);
	}

	rc = pool_svc_check_node_status(svc);
	if (rc)
		D_GOTO(out, rc);

	if (!uuid_is_null(svc->ps_pool->sp_srv_cont_hdl)) {
		uuid_copy(pool_hdl_uuid, svc->ps_pool->sp_srv_pool_hdl);
		uuid_copy(cont_hdl_uuid, svc->ps_pool->sp_srv_cont_hdl);
	} else {
		uuid_generate(pool_hdl_uuid);
		uuid_generate(cont_hdl_uuid);
	}

	rc = ds_pool_iv_srv_hdl_update(svc->ps_pool, pool_hdl_uuid,
				       cont_hdl_uuid);
	if (rc) {
		D_ERROR("ds_pool_iv_srv_hdl_update failed %d.\n", rc);
		D_GOTO(out, rc);
	}

	D_PRINT(DF_UUID": pool/cont hdl uuid "DF_UUID"/"DF_UUID"\n",
		DP_UUID(svc->ps_uuid), DP_UUID(pool_hdl_uuid),
		DP_UUID(cont_hdl_uuid));

	rc = ds_rebuild_regenerate_task(svc->ps_pool);
	if (rc != 0)
		goto out;

	rc = crt_group_rank(NULL, &rank);
	D_ASSERTF(rc == 0, ""DF_RC"\n", DP_RC(rc));
	D_PRINT(DF_UUID": rank %u became pool service leader "DF_U64"\n",
		DP_UUID(svc->ps_uuid), rank, svc->ps_rsvc.s_term);
out:
	if (rc != 0) {
		if (event_cb_registered)
			crt_unregister_event_cb(ds_pool_crt_event_cb, svc);
		if (cont_svc_up)
			ds_cont_svc_step_down(svc->ps_cont_svc);
		if (svc->ps_pool != NULL)
			fini_svc_pool(svc);
	}
	if (map_buf != NULL)
		D_FREE(map_buf);
	if (prop != NULL)
		daos_prop_free(prop);
	return rc;
}

static void
pool_svc_step_down_cb(struct ds_rsvc *rsvc)
{
	struct pool_svc	       *svc = pool_svc_obj(rsvc);
	d_rank_t		rank;
	int			rc;

	crt_unregister_event_cb(ds_pool_crt_event_cb, svc);

	ds_pool_iv_srv_hdl_invalidate(svc->ps_pool);
	ds_cont_svc_step_down(svc->ps_cont_svc);
	fini_svc_pool(svc);

	rc = crt_group_rank(NULL, &rank);
	D_ASSERTF(rc == 0, ""DF_RC"\n", DP_RC(rc));
	D_PRINT(DF_UUID": rank %u no longer pool service leader "DF_U64"\n",
		DP_UUID(svc->ps_uuid), rank, svc->ps_rsvc.s_term);
}

static void
pool_svc_drain_cb(struct ds_rsvc *rsvc)
{
	struct pool_svc *svc = pool_svc_obj(rsvc);

	ds_rebuild_leader_stop(svc->ps_uuid, -1);
}

static int
pool_svc_map_dist_cb(struct ds_rsvc *rsvc)
{
	struct pool_svc	       *svc = pool_svc_obj(rsvc);
	struct rdb_tx		tx;
	struct pool_buf	       *map_buf = NULL;
	uint32_t		map_version;
	int			rc;

	/* Read the pool map into map_buf and map_version. */
	rc = rdb_tx_begin(rsvc->s_db, rsvc->s_term, &tx);
	if (rc != 0)
		goto out;
	ABT_rwlock_rdlock(svc->ps_lock);
	rc = read_map_buf(&tx, &svc->ps_root, &map_buf, &map_version);
	ABT_rwlock_unlock(svc->ps_lock);
	rdb_tx_end(&tx);
	if (rc != 0) {
		D_ERROR(DF_UUID": failed to read pool map buffer: %d\n",
			DP_UUID(svc->ps_uuid), rc);
		goto out;
	}

	rc = ds_pool_iv_map_update(svc->ps_pool, map_buf, map_version);
	if (rc != 0)
		D_ERROR(DF_UUID": failed to distribute pool map %u: %d\n",
			DP_UUID(svc->ps_uuid), map_version, rc);

out:
	if (map_buf != NULL)
		D_FREE(map_buf);
	return rc;
}

static struct ds_rsvc_class pool_svc_rsvc_class = {
	.sc_name	= pool_svc_name_cb,
	.sc_load_uuid	= pool_svc_load_uuid_cb,
	.sc_store_uuid	= pool_svc_store_uuid_cb,
	.sc_delete_uuid	= pool_svc_delete_uuid_cb,
	.sc_locate	= pool_svc_locate_cb,
	.sc_alloc	= pool_svc_alloc_cb,
	.sc_free	= pool_svc_free_cb,
	.sc_step_up	= pool_svc_step_up_cb,
	.sc_step_down	= pool_svc_step_down_cb,
	.sc_drain	= pool_svc_drain_cb,
	.sc_map_dist	= pool_svc_map_dist_cb
};

void
ds_pool_rsvc_class_register(void)
{
	ds_rsvc_class_register(DS_RSVC_CLASS_POOL, &pool_svc_rsvc_class);
}

void
ds_pool_rsvc_class_unregister(void)
{
	ds_rsvc_class_unregister(DS_RSVC_CLASS_POOL);
}

static int
pool_svc_lookup(uuid_t uuid, struct pool_svc **svcp)
{
	struct ds_rsvc *rsvc;
	d_iov_t	id;
	int		rc;

	d_iov_set(&id, uuid, sizeof(uuid_t));
	rc = ds_rsvc_lookup(DS_RSVC_CLASS_POOL, &id, &rsvc);
	if (rc != 0)
		return rc;
	*svcp = pool_svc_obj(rsvc);
	return 0;
}

static int
pool_svc_lookup_leader(uuid_t uuid, struct pool_svc **svcp,
		       struct rsvc_hint *hint)
{
	struct ds_rsvc *rsvc;
	d_iov_t	id;
	int		rc;

	d_iov_set(&id, uuid, sizeof(uuid_t));
	rc = ds_rsvc_lookup_leader(DS_RSVC_CLASS_POOL, &id, &rsvc, hint);
	if (rc != 0)
		return rc;
	*svcp = pool_svc_obj(rsvc);
	return 0;
}

static void
pool_svc_put_leader(struct pool_svc *svc)
{
	ds_rsvc_put_leader(&svc->ps_rsvc);
}

/** Look up container service \a pool_uuid. */
int
ds_pool_cont_svc_lookup_leader(uuid_t pool_uuid, struct cont_svc **svcp,
			       struct rsvc_hint *hint)
{
	struct pool_svc	       *pool_svc;
	int			rc;

	rc = pool_svc_lookup_leader(pool_uuid, &pool_svc, hint);
	if (rc != 0)
		return rc;
	*svcp = pool_svc->ps_cont_svc;
	return 0;
}

/*
 * Try to start the pool. If a pool service RDB exists, start it. Continue the
 * iteration upon errors as other pools may still be able to work.
 */
static int
start_one(uuid_t uuid, void *varg)
{
	char	       *path;
	d_iov_t		id;
	struct stat	st;
	int		rc;

	D_DEBUG(DB_MD, DF_UUID": starting pool\n", DP_UUID(uuid));

	rc = ds_pool_start(uuid);
	if (rc != 0) {
		D_ERROR(DF_UUID": failed to start pool: %d\n", DP_UUID(uuid),
			rc);
		return 0;
	}

	/*
	 * Check if an RDB file exists, to avoid unnecessary error messages
	 * from the ds_rsvc_start() call.
	 */
	path = pool_svc_rdb_path(uuid);
	if (path == NULL) {
		D_ERROR(DF_UUID": failed to allocate rdb path\n",
			DP_UUID(uuid));
		return 0;
	}
	rc = stat(path, &st);
	D_FREE(path);
	if (rc != 0) {
		if (errno != ENOENT)
			D_ERROR(DF_UUID": failed to check rdb existence: %d\n",
				DP_UUID(uuid), errno);
		return 0;
	}

	d_iov_set(&id, uuid, sizeof(uuid_t));
	ds_rsvc_start(DS_RSVC_CLASS_POOL, &id, NULL /* db_uuid */,
		      false /* create */, 0 /* size */, NULL /* replicas */,
		      NULL /* arg */);
	return 0;
}

static void
pool_start_all(void *arg)
{
	int rc;

	/* Scan the storage and start all pool services. */
	rc = ds_mgmt_tgt_pool_iterate(start_one, NULL /* arg */);
	if (rc != 0)
		D_ERROR("failed to scan all pool services: "DF_RC"\n",
			DP_RC(rc));
}

/* Note that this function is currently called from the main xstream. */
int
ds_pool_start_all(void)
{
	ABT_thread	thread;
	int		rc;

	/* Create a ULT to call ds_rsvc_start() in xstream 0. */
	rc = dss_ult_create(pool_start_all, NULL /* arg */, DSS_ULT_POOL_SRV,
			    0 /* tgt_idx */, 0 /* stack_size */, &thread);
	if (rc != 0) {
		D_ERROR("failed to create pool start ULT: "DF_RC"\n",
			DP_RC(rc));
		return rc;
	}
	ABT_thread_join(thread);
	ABT_thread_free(&thread);
	return 0;
}

/*
 * Note that this function is currently called from the main xstream to save
 * one ULT creation.
 */
int
ds_pool_stop_all(void)
{
	/*
	 * TODO: Before returning, release the ds_pool references held by
	 * ds_pool_start_all.
	 */
	return ds_rsvc_stop_all(DS_RSVC_CLASS_POOL);
}

static int
bcast_create(crt_context_t ctx, struct pool_svc *svc, crt_opcode_t opcode,
	     crt_bulk_t bulk_hdl, crt_rpc_t **rpc)
{
	return ds_pool_bcast_create(ctx, svc->ps_pool, DAOS_POOL_MODULE, opcode,
				    rpc, bulk_hdl, NULL);
}

/**
 * Retrieve the latest leader hint from \a db and fill it into \a hint.
 *
 * \param[in]	db	database
 * \param[out]	hint	rsvc hint
 */
void
ds_pool_set_hint(struct rdb *db, struct rsvc_hint *hint)
{
	int rc;

	rc = rdb_get_leader(db, &hint->sh_term, &hint->sh_rank);
	if (rc != 0)
		return;
	hint->sh_flags |= RSVC_HINT_VALID;
}

static int
pool_prop_read(struct rdb_tx *tx, const struct pool_svc *svc, uint64_t bits,
	       daos_prop_t **prop_out)
{
	daos_prop_t	*prop;
	d_iov_t	 value;
	uint64_t	 val;
	uint32_t	 idx = 0, nr = 0;
	int		 rc;

	if (bits & DAOS_PO_QUERY_PROP_LABEL)
		nr++;
	if (bits & DAOS_PO_QUERY_PROP_SPACE_RB)
		nr++;
	if (bits & DAOS_PO_QUERY_PROP_SELF_HEAL)
		nr++;
	if (bits & DAOS_PO_QUERY_PROP_RECLAIM)
		nr++;
	if (bits & DAOS_PO_QUERY_PROP_ACL)
		nr++;
	if (bits & DAOS_PO_QUERY_PROP_OWNER)
		nr++;
	if (bits & DAOS_PO_QUERY_PROP_OWNER_GROUP)
		nr++;
	if (bits & DAOS_PO_QUERY_PROP_SVC_LIST)
		nr++;
	if (nr == 0)
		return 0;

	prop = daos_prop_alloc(nr);
	if (prop == NULL)
		return -DER_NOMEM;
	*prop_out = prop;
	if (bits & DAOS_PO_QUERY_PROP_LABEL) {
		d_iov_set(&value, NULL, 0);
		rc = rdb_tx_lookup(tx, &svc->ps_root, &ds_pool_prop_label,
				   &value);
		if (rc != 0)
			return rc;
		if (value.iov_len > DAOS_PROP_LABEL_MAX_LEN) {
			D_ERROR("bad label length %zu (> %d).\n", value.iov_len,
				DAOS_PROP_LABEL_MAX_LEN);
			return -DER_IO;
		}
		D_ASSERT(idx < nr);
		prop->dpp_entries[idx].dpe_type = DAOS_PROP_PO_LABEL;
		D_STRNDUP(prop->dpp_entries[idx].dpe_str, value.iov_buf,
			  value.iov_len);
		if (prop->dpp_entries[idx].dpe_str == NULL)
			return -DER_NOMEM;
		idx++;
	}
	if (bits & DAOS_PO_QUERY_PROP_SPACE_RB) {
		d_iov_set(&value, &val, sizeof(val));
		rc = rdb_tx_lookup(tx, &svc->ps_root, &ds_pool_prop_space_rb,
				   &value);
		if (rc != 0)
			return rc;
		D_ASSERT(idx < nr);
		prop->dpp_entries[idx].dpe_type = DAOS_PROP_PO_SPACE_RB;
		prop->dpp_entries[idx].dpe_val = val;
		idx++;
	}
	if (bits & DAOS_PO_QUERY_PROP_SELF_HEAL) {
		d_iov_set(&value, &val, sizeof(val));
		rc = rdb_tx_lookup(tx, &svc->ps_root, &ds_pool_prop_self_heal,
				   &value);
		if (rc != 0)
			return rc;
		D_ASSERT(idx < nr);
		prop->dpp_entries[idx].dpe_type = DAOS_PROP_PO_SELF_HEAL;
		prop->dpp_entries[idx].dpe_val = val;
		idx++;
	}
	if (bits & DAOS_PO_QUERY_PROP_RECLAIM) {
		d_iov_set(&value, &val, sizeof(val));
		rc = rdb_tx_lookup(tx, &svc->ps_root, &ds_pool_prop_reclaim,
				   &value);
		if (rc != 0)
			return rc;
		D_ASSERT(idx < nr);
		prop->dpp_entries[idx].dpe_type = DAOS_PROP_PO_RECLAIM;
		prop->dpp_entries[idx].dpe_val = val;
		idx++;
	}
	if (bits & DAOS_PO_QUERY_PROP_ACL) {
		d_iov_set(&value, NULL, 0);
		rc = rdb_tx_lookup(tx, &svc->ps_root, &ds_pool_prop_acl,
				   &value);
		if (rc != 0)
			return rc;
		D_ASSERT(idx < nr);
		prop->dpp_entries[idx].dpe_type = DAOS_PROP_PO_ACL;
		D_ALLOC(prop->dpp_entries[idx].dpe_val_ptr, value.iov_buf_len);
		if (prop->dpp_entries[idx].dpe_val_ptr == NULL)
			return -DER_NOMEM;
		memcpy(prop->dpp_entries[idx].dpe_val_ptr, value.iov_buf,
		       value.iov_buf_len);
		idx++;
	}
	if (bits & DAOS_PO_QUERY_PROP_OWNER) {
		d_iov_set(&value, NULL, 0);
		rc = rdb_tx_lookup(tx, &svc->ps_root, &ds_pool_prop_owner,
				   &value);
		if (rc != 0)
			return rc;
		if (value.iov_len > DAOS_ACL_MAX_PRINCIPAL_LEN) {
			D_ERROR("bad owner length %zu (> %d).\n", value.iov_len,
				DAOS_ACL_MAX_PRINCIPAL_LEN);
			return -DER_IO;
		}
		D_ASSERT(idx < nr);
		prop->dpp_entries[idx].dpe_type = DAOS_PROP_PO_OWNER;
		D_STRNDUP(prop->dpp_entries[idx].dpe_str, value.iov_buf,
			  value.iov_len);
		if (prop->dpp_entries[idx].dpe_str == NULL)
			return -DER_NOMEM;
		idx++;
	}
	if (bits & DAOS_PO_QUERY_PROP_OWNER_GROUP) {
		d_iov_set(&value, NULL, 0);
		rc = rdb_tx_lookup(tx, &svc->ps_root, &ds_pool_prop_owner_group,
				   &value);
		if (rc != 0)
			return rc;
		if (value.iov_len > DAOS_ACL_MAX_PRINCIPAL_LEN) {
			D_ERROR("bad owner group length %zu (> %d).\n",
				value.iov_len,
				DAOS_ACL_MAX_PRINCIPAL_LEN);
			return -DER_IO;
		}
		D_ASSERT(idx < nr);
		prop->dpp_entries[idx].dpe_type = DAOS_PROP_PO_OWNER_GROUP;
		D_STRNDUP(prop->dpp_entries[idx].dpe_str, value.iov_buf,
			  value.iov_len);
		if (prop->dpp_entries[idx].dpe_str == NULL)
			return -DER_NOMEM;
		idx++;
	}
	if (bits & DAOS_PO_QUERY_PROP_SVC_LIST) {
		d_rank_list_t	*svc_list = NULL;

		d_iov_set(&value, NULL, 0);
		rc = rdb_get_ranks(svc->ps_rsvc.s_db, &svc_list);
		if (rc) {
			D_ERROR("get svc list failed: rc %d\n", rc);
			return rc;
		}
		prop->dpp_entries[idx].dpe_type = DAOS_PROP_PO_SVC_LIST;
		prop->dpp_entries[idx].dpe_val_ptr = svc_list;
		idx++;
	}

	return 0;
}

/*
 * We use this RPC to not only create the pool metadata but also initialize the
 * pool/container service DB.
 */
void
ds_pool_create_handler(crt_rpc_t *rpc)
{
	struct pool_create_in  *in = crt_req_get(rpc);
	struct pool_create_out *out = crt_reply_get(rpc);
	struct pool_svc	       *svc;
	struct rdb_tx		tx;
	d_iov_t		value;
	struct rdb_kvs_attr	attr;
	daos_prop_t	       *prop_dup = NULL;
	int			rc;

	D_DEBUG(DF_DSMS, DF_UUID": processing rpc %p\n",
		DP_UUID(in->pri_op.pi_uuid), rpc);

	if (in->pri_ntgts != in->pri_tgt_uuids.ca_count ||
	    in->pri_ntgts != in->pri_tgt_ranks->rl_nr)
		D_GOTO(out, rc = -DER_PROTO);
	if (in->pri_ndomains != in->pri_domains.ca_count)
		D_GOTO(out, rc = -DER_PROTO);

	/* This RPC doesn't care about whether the service is up. */
	rc = pool_svc_lookup(in->pri_op.pi_uuid, &svc);
	if (rc != 0)
		D_GOTO(out, rc);

	/*
	 * Simply serialize this whole RPC with rsvc_step_{up,down}_cb() and
	 * ds_rsvc_stop().
	 */
	ABT_mutex_lock(svc->ps_rsvc.s_mutex);

	if (svc->ps_rsvc.s_stop) {
		D_DEBUG(DB_MD, DF_UUID": pool service already stopping\n",
			DP_UUID(svc->ps_uuid));
		D_GOTO(out_mutex, rc = -DER_CANCELED);
	}

	rc = rdb_tx_begin(svc->ps_rsvc.s_db, RDB_NIL_TERM, &tx);
	if (rc != 0)
		D_GOTO(out_mutex, rc);
	ABT_rwlock_wrlock(svc->ps_lock);
	ds_cont_wrlock_metadata(svc->ps_cont_svc);

	/* See if the DB has already been initialized. */
	d_iov_set(&value, NULL /* buf */, 0 /* size */);
	rc = rdb_tx_lookup(&tx, &svc->ps_root, &ds_pool_prop_map_buffer,
			   &value);
	if (rc != -DER_NONEXIST) {
		if (rc == 0)
			D_DEBUG(DF_DSMS, DF_UUID": db already initialized\n",
				DP_UUID(svc->ps_uuid));
		else
			D_ERROR(DF_UUID": failed to look up pool map: "
				""DF_RC"\n", DP_UUID(svc->ps_uuid), DP_RC(rc));
		D_GOTO(out_tx, rc);
	}

	/* duplicate the default properties, overwrite it with pool create
	 * parameter and then write to pool meta data.
	 */
	prop_dup = daos_prop_dup(&pool_prop_default, true);
	if (prop_dup == NULL) {
		D_ERROR("daos_prop_dup failed.\n");
		D_GOTO(out_tx, rc = -DER_NOMEM);
	}
	rc = pool_prop_default_copy(prop_dup, in->pri_prop);
	if (rc) {
		D_ERROR("daos_prop_default_copy failed.\n");
		D_GOTO(out_tx, rc);
	}

	/* Initialize the DB and the metadata for this pool. */
	attr.dsa_class = RDB_KVS_GENERIC;
	attr.dsa_order = 8;
	rc = rdb_tx_create_root(&tx, &attr);
	if (rc != 0)
		D_GOTO(out_tx, rc);
	rc = init_pool_metadata(&tx, &svc->ps_root, in->pri_tgt_uuids.ca_count,
				in->pri_tgt_uuids.ca_arrays, NULL /* group */,
				in->pri_tgt_ranks, prop_dup,
				in->pri_ndomains, in->pri_domains.ca_arrays);
	if (rc != 0)
		D_GOTO(out_tx, rc);
	rc = ds_cont_init_metadata(&tx, &svc->ps_root, in->pri_op.pi_uuid);
	if (rc != 0)
		D_GOTO(out_tx, rc);

	rc = rdb_tx_commit(&tx);
	if (rc != 0)
		D_GOTO(out_tx, rc);

out_tx:
	daos_prop_free(prop_dup);
	ds_cont_unlock_metadata(svc->ps_cont_svc);
	ABT_rwlock_unlock(svc->ps_lock);
	rdb_tx_end(&tx);
	if (rc != 0)
		D_GOTO(out_svc, rc);

	if (svc->ps_rsvc.s_state == DS_RSVC_UP_EMPTY) {
		/*
		 * The DB is no longer empty. Since the previous
		 * pool_svc_step_up_cb() call didn't finish stepping up due to
		 * an empty DB, and there hasn't been a pool_svc_step_down_cb()
		 * call yet, we should call pool_svc_step_up() to finish
		 * stepping up.
		 */
		D_DEBUG(DF_DSMS, DF_UUID": trying to finish stepping up\n",
			DP_UUID(in->pri_op.pi_uuid));
		rc = pool_svc_step_up_cb(&svc->ps_rsvc);
		if (rc != 0) {
			D_ASSERT(rc != DER_UNINIT);
			/* TODO: Ask rdb to step down. */
			D_GOTO(out_svc, rc);
		}
		svc->ps_rsvc.s_state = DS_RSVC_UP;
		ABT_cond_broadcast(svc->ps_rsvc.s_state_cv);
	}

out_mutex:
	ABT_mutex_unlock(svc->ps_rsvc.s_mutex);
out_svc:
	ds_rsvc_set_hint(&svc->ps_rsvc, &out->pro_op.po_hint);
	pool_svc_put(svc);
out:
	out->pro_op.po_rc = rc;
	D_DEBUG(DF_DSMS, DF_UUID": replying rpc %p: "DF_RC"\n",
		DP_UUID(in->pri_op.pi_uuid), rpc, DP_RC(rc));
	crt_reply_send(rpc);
}

static int
pool_connect_iv_dist(struct pool_svc *svc, uuid_t pool_hdl,
		     uint64_t flags, uint64_t sec_capas, d_iov_t *cred)
{
	d_rank_t rank;
	int	 rc;

	D_DEBUG(DF_DSMS, DF_UUID": bcasting\n", DP_UUID(svc->ps_uuid));

	rc = crt_group_rank(svc->ps_pool->sp_group, &rank);
	if (rc != 0)
		D_GOTO(out, rc);

	rc = ds_pool_iv_conn_hdl_update(svc->ps_pool, pool_hdl, flags,
					sec_capas, cred);
	if (rc)
		D_GOTO(out, rc);
out:
	D_DEBUG(DF_DSMS, DF_UUID": bcasted: "DF_RC"\n", DP_UUID(svc->ps_uuid),
		DP_RC(rc));
	return rc;
}

static int
bulk_cb(const struct crt_bulk_cb_info *cb_info)
{
	ABT_eventual *eventual = cb_info->bci_arg;

	ABT_eventual_set(*eventual, (void *)&cb_info->bci_rc,
			 sizeof(cb_info->bci_rc));
	return 0;
}

/*
 * Transfer the pool map to "remote_bulk". If the remote bulk buffer is too
 * small, then return -DER_TRUNC and set "required_buf_size" to the local pool
 * map buffer size.
 * If the map_buf_bulk is non-NULL, then the created local bulk handle for
 * pool_buf will be returned and caller needs to do crt_bulk_free later.
 * If the map_buf_bulk is NULL then the internally created local bulk handle
 * will be freed within this function.
 */
static int
transfer_map_buf(struct pool_buf *map_buf, uint32_t map_version,
		 struct pool_svc *svc, crt_rpc_t *rpc,
		 crt_bulk_t remote_bulk, uint32_t *required_buf_size)
{
	size_t			map_buf_size;
	daos_size_t		remote_bulk_size;
	d_iov_t		map_iov;
	d_sg_list_t		map_sgl;
	crt_bulk_t		bulk = CRT_BULK_NULL;
	struct crt_bulk_desc	map_desc;
	crt_bulk_opid_t		map_opid;
	ABT_eventual		eventual;
	int		       *status;
	int			rc;

	if (map_version != pool_map_get_version(svc->ps_pool->sp_map)) {
		D_ERROR(DF_UUID": found different cached and persistent pool "
			"map versions: cached=%u persistent=%u\n",
			DP_UUID(svc->ps_uuid),
			pool_map_get_version(svc->ps_pool->sp_map),
			map_version);
		D_GOTO(out, rc = -DER_IO);
	}

	map_buf_size = pool_buf_size(map_buf->pb_nr);

	/* Check if the client bulk buffer is large enough. */
	rc = crt_bulk_get_len(remote_bulk, &remote_bulk_size);
	if (rc != 0)
		D_GOTO(out, rc);
	if (remote_bulk_size < map_buf_size) {
		D_ERROR(DF_UUID": remote pool map buffer ("DF_U64") < required "
			"(%lu)\n", DP_UUID(svc->ps_uuid), remote_bulk_size,
			map_buf_size);
		*required_buf_size = map_buf_size;
		D_GOTO(out, rc = -DER_TRUNC);
	}

	d_iov_set(&map_iov, map_buf, map_buf_size);
	map_sgl.sg_nr = 1;
	map_sgl.sg_nr_out = 0;
	map_sgl.sg_iovs = &map_iov;

	rc = crt_bulk_create(rpc->cr_ctx, &map_sgl, CRT_BULK_RO, &bulk);
	if (rc != 0)
		D_GOTO(out, rc);

	/* Prepare "map_desc" for crt_bulk_transfer(). */
	map_desc.bd_rpc = rpc;
	map_desc.bd_bulk_op = CRT_BULK_PUT;
	map_desc.bd_remote_hdl = remote_bulk;
	map_desc.bd_remote_off = 0;
	map_desc.bd_local_hdl = bulk;
	map_desc.bd_local_off = 0;
	map_desc.bd_len = map_iov.iov_len;

	rc = ABT_eventual_create(sizeof(*status), &eventual);
	if (rc != ABT_SUCCESS)
		D_GOTO(out_bulk, rc = dss_abterr2der(rc));

	rc = crt_bulk_transfer(&map_desc, bulk_cb, &eventual, &map_opid);
	if (rc != 0)
		D_GOTO(out_eventual, rc);

	rc = ABT_eventual_wait(eventual, (void **)&status);
	if (rc != ABT_SUCCESS)
		D_GOTO(out_eventual, rc = dss_abterr2der(rc));

	if (*status != 0)
		D_GOTO(out_eventual, rc = *status);

out_eventual:
	ABT_eventual_free(&eventual);
out_bulk:
	if (bulk != CRT_BULK_NULL)
		crt_bulk_free(bulk);
out:
	return rc;
}

void
ds_pool_connect_handler(crt_rpc_t *rpc)
{
	struct pool_connect_in	       *in = crt_req_get(rpc);
	struct pool_connect_out	       *out = crt_reply_get(rpc);
	struct pool_svc		       *svc;
	struct pool_buf		       *map_buf = NULL;
	uint32_t			map_version;
	uint32_t			connectable;
	struct rdb_tx			tx;
	d_iov_t				key;
	d_iov_t				value;
	struct pool_hdl			hdl;
	uint32_t			nhandles;
	int				skip_update = 0;
	int				rc;
	daos_prop_t		       *prop = NULL;
	uint64_t			prop_bits;
	struct daos_prop_entry	       *acl_entry;
	struct ownership		owner;
	struct daos_prop_entry	       *owner_entry;
	struct daos_prop_entry	       *owner_grp_entry;
	uint64_t			sec_capas = 0;

	D_DEBUG(DF_DSMS, DF_UUID": processing rpc %p: hdl="DF_UUID"\n",
		DP_UUID(in->pci_op.pi_uuid), rpc, DP_UUID(in->pci_op.pi_hdl));

	rc = pool_svc_lookup_leader(in->pci_op.pi_uuid, &svc,
				    &out->pco_op.po_hint);
	if (rc != 0)
		D_GOTO(out, rc);

	if (in->pci_query_bits & DAOS_PO_QUERY_REBUILD_STATUS) {
		rc = ds_rebuild_query(in->pci_op.pi_uuid, &out->pco_rebuild_st);
		if (rc != 0)
			D_GOTO(out_svc, rc);
	}

	rc = rdb_tx_begin(svc->ps_rsvc.s_db, svc->ps_rsvc.s_term, &tx);
	if (rc != 0)
		D_GOTO(out_svc, rc);

	ABT_rwlock_wrlock(svc->ps_lock);

	/* Check if pool is being destroyed and not accepting connections */
	d_iov_set(&value, &connectable, sizeof(connectable));
	rc = rdb_tx_lookup(&tx, &svc->ps_root,
			   &ds_pool_prop_connectable, &value);
	if (rc != 0)
		D_GOTO(out_lock, rc);
	D_DEBUG(DF_DSMS, DF_UUID": connectable=%u\n",
		DP_UUID(in->pci_op.pi_uuid), connectable);
	if (!connectable) {
		D_ERROR(DF_UUID": being destroyed, not accepting connections\n",
			DP_UUID(in->pci_op.pi_uuid));
		D_GOTO(out_lock, rc = -DER_BUSY);
	}

	/* Check existing pool handles. */
	d_iov_set(&key, in->pci_op.pi_hdl, sizeof(uuid_t));
	d_iov_set(&value, &hdl, sizeof(hdl));
	rc = rdb_tx_lookup(&tx, &svc->ps_handles, &key, &value);
	if (rc == 0) {
		if (hdl.ph_flags == in->pci_flags) {
			/*
			 * The handle already exists; only do the pool map
			 * transfer.
			 */
			skip_update = 1;
		} else {
			/* The existing one does not match the new one. */
			D_ERROR(DF_UUID": found conflicting pool handle\n",
				DP_UUID(in->pci_op.pi_uuid));
			D_GOTO(out_lock, rc = -DER_EXIST);
		}
	} else if (rc != -DER_NONEXIST) {
		D_GOTO(out_lock, rc);
	}

	/* Fetch properties, the  ACL and ownership info for access check,
	 * all properties will update to IV.
	 */
	prop_bits = DAOS_PO_QUERY_PROP_ALL;
	rc = pool_prop_read(&tx, svc, prop_bits, &prop);
	if (rc != 0) {
		D_ERROR(DF_UUID": cannot get access data for pool, "
			"rc="DF_RC"\n", DP_UUID(in->pci_op.pi_uuid), DP_RC(rc));
		D_GOTO(out_map_version, rc);
	}
	D_ASSERT(prop != NULL);

	acl_entry = daos_prop_entry_get(prop, DAOS_PROP_PO_ACL);
	D_ASSERT(acl_entry != NULL);
	D_ASSERT(acl_entry->dpe_val_ptr != NULL);

	owner_entry = daos_prop_entry_get(prop, DAOS_PROP_PO_OWNER);
	D_ASSERT(owner_entry != NULL);
	D_ASSERT(owner_entry->dpe_str != NULL);

	owner_grp_entry = daos_prop_entry_get(prop, DAOS_PROP_PO_OWNER_GROUP);
	D_ASSERT(owner_grp_entry != NULL);
	D_ASSERT(owner_grp_entry->dpe_str != NULL);

	owner.user = owner_entry->dpe_str;
	owner.group = owner_grp_entry->dpe_str;

	/*
	 * Security capabilities determine the access control policy on this
	 * pool handle.
	 */
	rc = ds_sec_pool_get_capabilities(in->pci_flags, &in->pci_cred, &owner,
					  acl_entry->dpe_val_ptr,
					  &sec_capas);
	if (rc != 0) {
		D_ERROR(DF_UUID": refusing connect attempt for "
			DF_X64" error: "DF_RC"\n", DP_UUID(in->pci_op.pi_uuid),
			in->pci_flags, DP_RC(rc));
		D_GOTO(out_map_version, rc);
	}

	if (!ds_sec_pool_can_connect(sec_capas)) {
		D_ERROR(DF_UUID": permission denied for connect attempt for "
			DF_X64"\n", DP_UUID(in->pci_op.pi_uuid),
			in->pci_flags);
		D_GOTO(out_map_version, rc = -DER_NO_PERM);
	}

	/*
	 * Transfer the pool map to the client before adding the pool handle,
	 * so that we don't need to worry about rolling back the transaction
	 * when the transfer fails. The client has already been authenticated
	 * and authorized at this point. If an error occurs after the transfer
	 * completes, then we simply return the error and the client will throw
	 * its pool_buf away.
	 */
	rc = read_map_buf(&tx, &svc->ps_root, &map_buf, &map_version);
	if (rc != 0) {
		D_ERROR(DF_UUID": failed to read pool map: "DF_RC"\n",
			DP_UUID(svc->ps_uuid), DP_RC(rc));
		D_GOTO(out_map_version, rc);
	}
	rc = transfer_map_buf(map_buf, map_version, svc, rpc, in->pci_map_bulk,
			      &out->pco_map_buf_size);
	if (rc != 0)
		D_GOTO(out_map_version, rc);

	if (skip_update)
		D_GOTO(out_map_version, rc = 0);

	d_iov_set(&value, &nhandles, sizeof(nhandles));
	rc = rdb_tx_lookup(&tx, &svc->ps_root, &ds_pool_prop_nhandles, &value);
	if (rc != 0)
		D_GOTO(out_map_version, rc);

	/* Take care of exclusive handles. */
	if (nhandles != 0) {
		if (in->pci_flags & DAOS_PC_EX) {
			D_DEBUG(DF_DSMS, DF_UUID": others already connected\n",
				DP_UUID(in->pci_op.pi_uuid));
			D_GOTO(out_map_version, rc = -DER_BUSY);
		} else {
			/*
			 * If there is a non-exclusive handle, then all handles
			 * are non-exclusive.
			 */
			d_iov_set(&value, &hdl, sizeof(hdl));
			rc = rdb_tx_fetch(&tx, &svc->ps_handles,
					  RDB_PROBE_FIRST, NULL /* key_in */,
					  NULL /* key_out */, &value);
			if (rc != 0)
				D_GOTO(out_map_version, rc);
			if (hdl.ph_flags & DAOS_PC_EX)
				D_GOTO(out_map_version, rc = -DER_BUSY);
		}
	}

	rc = pool_connect_iv_dist(svc, in->pci_op.pi_hdl, in->pci_flags,
				  sec_capas, &in->pci_cred);
	if (rc == 0 && DAOS_FAIL_CHECK(DAOS_POOL_CONNECT_FAIL_CORPC))
		rc = -DER_TIMEDOUT;
	if (rc != 0) {
		D_ERROR(DF_UUID": failed to connect to targets: "DF_RC"\n",
			DP_UUID(in->pci_op.pi_uuid), DP_RC(rc));
		D_GOTO(out_map_version, rc);
	}

	hdl.ph_flags = in->pci_flags;
	hdl.ph_sec_capas = sec_capas;
	nhandles++;
	d_iov_set(&key, in->pci_op.pi_hdl, sizeof(uuid_t));
	d_iov_set(&value, &hdl, sizeof(hdl));
	rc = rdb_tx_update(&tx, &svc->ps_handles, &key, &value);
	if (rc != 0)
		D_GOTO(out_map_version, rc);

	d_iov_set(&value, &nhandles, sizeof(nhandles));
	rc = rdb_tx_update(&tx, &svc->ps_root, &ds_pool_prop_nhandles, &value);
	if (rc != 0)
		D_GOTO(out_map_version, rc);

	rc = rdb_tx_commit(&tx);
	if (rc)
		D_GOTO(out_map_version, rc);

	if (in->pci_query_bits & DAOS_PO_QUERY_SPACE)
		rc = pool_space_query_bcast(rpc->cr_ctx, svc, in->pci_op.pi_hdl,
					    &out->pco_space);
out_map_version:
	out->pco_op.po_map_version = pool_map_get_version(svc->ps_pool->sp_map);
	if (map_buf)
		D_FREE(map_buf);
out_lock:
	ABT_rwlock_unlock(svc->ps_lock);
	rdb_tx_end(&tx);
	if (prop)
		daos_prop_free(prop);
out_svc:
	ds_rsvc_set_hint(&svc->ps_rsvc, &out->pco_op.po_hint);
	pool_svc_put_leader(svc);
out:
	out->pco_op.po_rc = rc;
	D_DEBUG(DF_DSMS, DF_UUID": replying rpc %p: "DF_RC"\n",
		DP_UUID(in->pci_op.pi_uuid), rpc, DP_RC(rc));
	crt_reply_send(rpc);
}

static int
pool_disconnect_bcast(crt_context_t ctx, struct pool_svc *svc,
		      uuid_t *pool_hdls, int n_pool_hdls)
{
	struct pool_tgt_disconnect_in  *in;
	struct pool_tgt_disconnect_out *out;
	crt_rpc_t		       *rpc;
	int				rc;

	D_DEBUG(DF_DSMS, DF_UUID": bcasting\n", DP_UUID(svc->ps_uuid));

	rc = bcast_create(ctx, svc, POOL_TGT_DISCONNECT, NULL, &rpc);
	if (rc != 0)
		D_GOTO(out, rc);

	in = crt_req_get(rpc);
	uuid_copy(in->tdi_uuid, svc->ps_uuid);
	in->tdi_hdls.ca_arrays = pool_hdls;
	in->tdi_hdls.ca_count = n_pool_hdls;
	rc = dss_rpc_send(rpc);
	if (rc == 0 && DAOS_FAIL_CHECK(DAOS_POOL_DISCONNECT_FAIL_CORPC))
		rc = -DER_TIMEDOUT;
	if (rc != 0)
		D_GOTO(out_rpc, rc);

	out = crt_reply_get(rpc);
	rc = out->tdo_rc;
	if (rc != 0) {
		D_ERROR(DF_UUID": failed to disconnect from "DF_RC" targets\n",
			DP_UUID(svc->ps_uuid), DP_RC(rc));
		rc = -DER_IO;
	}

out_rpc:
	crt_req_decref(rpc);
out:
	D_DEBUG(DF_DSMS, DF_UUID": bcasted: "DF_RC"\n", DP_UUID(svc->ps_uuid),
		DP_RC(rc));
	return rc;
}

static int
pool_disconnect_hdls(struct rdb_tx *tx, struct pool_svc *svc, uuid_t *hdl_uuids,
		     int n_hdl_uuids, crt_context_t ctx)
{
	d_iov_t	value;
	uint32_t	nhandles;
	int		i;
	int		rc;

	D_ASSERTF(n_hdl_uuids > 0, "%d\n", n_hdl_uuids);

	D_DEBUG(DF_DSMS, DF_UUID": disconnecting %d hdls: hdl_uuids[0]="DF_UUID
		"\n", DP_UUID(svc->ps_uuid), n_hdl_uuids,
		DP_UUID(hdl_uuids[0]));

	/*
	 * TODO: Send POOL_TGT_CLOSE_CONTS and somehow retry until every
	 * container service has responded (through ds_pool).
	 */
	rc = ds_cont_close_by_pool_hdls(svc->ps_uuid, hdl_uuids, n_hdl_uuids,
					ctx);
	if (rc != 0)
		D_GOTO(out, rc);

	rc = pool_disconnect_bcast(ctx, svc, hdl_uuids, n_hdl_uuids);
	if (rc != 0)
		D_GOTO(out, rc);

	d_iov_set(&value, &nhandles, sizeof(nhandles));
	rc = rdb_tx_lookup(tx, &svc->ps_root, &ds_pool_prop_nhandles, &value);
	if (rc != 0)
		D_GOTO(out, rc);

	nhandles -= n_hdl_uuids;

	for (i = 0; i < n_hdl_uuids; i++) {
		d_iov_t key;

		d_iov_set(&key, hdl_uuids[i], sizeof(uuid_t));
		rc = rdb_tx_delete(tx, &svc->ps_handles, &key);
		if (rc != 0)
			D_GOTO(out, rc);
	}

	d_iov_set(&value, &nhandles, sizeof(nhandles));
	rc = rdb_tx_update(tx, &svc->ps_root, &ds_pool_prop_nhandles, &value);
	if (rc != 0)
		D_GOTO(out, rc);

out:
	D_DEBUG(DF_DSMS, DF_UUID": leaving: "DF_RC"\n", DP_UUID(svc->ps_uuid),
		DP_RC(rc));
	return rc;
}

void
ds_pool_disconnect_handler(crt_rpc_t *rpc)
{
	struct pool_disconnect_in      *pdi = crt_req_get(rpc);
	struct pool_disconnect_out     *pdo = crt_reply_get(rpc);
	struct pool_svc		       *svc;
	struct rdb_tx			tx;
	d_iov_t			key;
	d_iov_t			value;
	struct pool_hdl			hdl;
	int				rc;

	D_DEBUG(DF_DSMS, DF_UUID": processing rpc %p: hdl="DF_UUID"\n",
		DP_UUID(pdi->pdi_op.pi_uuid), rpc, DP_UUID(pdi->pdi_op.pi_hdl));

	rc = pool_svc_lookup_leader(pdi->pdi_op.pi_uuid, &svc,
				    &pdo->pdo_op.po_hint);
	if (rc != 0)
		D_GOTO(out, rc);

	rc = rdb_tx_begin(svc->ps_rsvc.s_db, svc->ps_rsvc.s_term, &tx);
	if (rc != 0)
		D_GOTO(out_svc, rc);

	ABT_rwlock_wrlock(svc->ps_lock);

	d_iov_set(&key, pdi->pdi_op.pi_hdl, sizeof(uuid_t));
	d_iov_set(&value, &hdl, sizeof(hdl));
	rc = rdb_tx_lookup(&tx, &svc->ps_handles, &key, &value);
	if (rc != 0) {
		if (rc == -DER_NONEXIST)
			rc = 0;
		D_GOTO(out_lock, rc);
	}

	rc = pool_disconnect_hdls(&tx, svc, &pdi->pdi_op.pi_hdl,
				  1 /* n_hdl_uuids */, rpc->cr_ctx);
	if (rc != 0)
		D_GOTO(out_lock, rc);

	rc = rdb_tx_commit(&tx);
	/* No need to set pdo->pdo_op.po_map_version. */
out_lock:
	ABT_rwlock_unlock(svc->ps_lock);
	rdb_tx_end(&tx);
out_svc:
	ds_rsvc_set_hint(&svc->ps_rsvc, &pdo->pdo_op.po_hint);
	pool_svc_put_leader(svc);
out:
	pdo->pdo_op.po_rc = rc;
	D_DEBUG(DF_DSMS, DF_UUID": replying rpc %p: "DF_RC"\n",
		DP_UUID(pdi->pdi_op.pi_uuid), rpc, DP_RC(rc));
	crt_reply_send(rpc);
}

static int
pool_space_query_bcast(crt_context_t ctx, struct pool_svc *svc, uuid_t pool_hdl,
		       struct daos_pool_space *ps)
{
	struct pool_tgt_query_in	*in;
	struct pool_tgt_query_out	*out;
	crt_rpc_t			*rpc;
	int				 rc;

	D_DEBUG(DB_MD, DF_UUID": bcasting\n", DP_UUID(svc->ps_uuid));

	rc = bcast_create(ctx, svc, POOL_TGT_QUERY, NULL, &rpc);
	if (rc != 0)
		goto out;

	in = crt_req_get(rpc);
	uuid_copy(in->tqi_op.pi_uuid, svc->ps_uuid);
	uuid_copy(in->tqi_op.pi_hdl, pool_hdl);
	rc = dss_rpc_send(rpc);
	if (rc == 0 && DAOS_FAIL_CHECK(DAOS_POOL_QUERY_FAIL_CORPC))
		rc = -DER_TIMEDOUT;
	if (rc != 0)
		goto out_rpc;

	out = crt_reply_get(rpc);
	rc = out->tqo_rc;
	if (rc != 0) {
		D_ERROR(DF_UUID": failed to query from "DF_RC" targets\n",
			DP_UUID(svc->ps_uuid), DP_RC(rc));
		rc = -DER_IO;
	} else {
		D_ASSERT(ps != NULL);
		*ps = out->tqo_space;
	}

out_rpc:
	crt_req_decref(rpc);
out:
	D_DEBUG(DB_MD, DF_UUID": bcasted: "DF_RC"\n", DP_UUID(svc->ps_uuid),
		DP_RC(rc));
	return rc;
}

/*
 * Transfer list of containers to "remote_bulk". If the remote bulk buffer
 * is too small, then return -DER_TRUNC. RPC response will contain the number
 * of containers in the pool that the client can use to resize its buffer
 * for another RPC request.
 */
static int
transfer_cont_buf(struct daos_pool_cont_info *cont_buf, size_t ncont,
		  struct pool_svc *svc, crt_rpc_t *rpc, crt_bulk_t remote_bulk)
{
	size_t				 cont_buf_size;
	daos_size_t			 remote_bulk_size;
	d_iov_t				 cont_iov;
	d_sg_list_t			 cont_sgl;
	crt_bulk_t			 bulk = CRT_BULK_NULL;
	struct crt_bulk_desc		 bulk_desc;
	crt_bulk_opid_t			 bulk_opid;
	ABT_eventual			 eventual;
	int				*status;
	int				 rc;

	D_ASSERT(ncont > 0);
	cont_buf_size = ncont * sizeof(struct daos_pool_cont_info);

	/* Check if the client bulk buffer is large enough. */
	rc = crt_bulk_get_len(remote_bulk, &remote_bulk_size);
	if (rc != 0)
		D_GOTO(out, rc);
	if (remote_bulk_size < cont_buf_size) {
		D_ERROR(DF_UUID": remote container buffer("DF_U64")"
			" < required (%lu)\n", DP_UUID(svc->ps_uuid),
			remote_bulk_size, cont_buf_size);
		D_GOTO(out, rc = -DER_TRUNC);
	}

	d_iov_set(&cont_iov, cont_buf, cont_buf_size);
	cont_sgl.sg_nr = 1;
	cont_sgl.sg_nr_out = 0;
	cont_sgl.sg_iovs = &cont_iov;

	rc = crt_bulk_create(rpc->cr_ctx, &cont_sgl, CRT_BULK_RO, &bulk);
	if (rc != 0)
		D_GOTO(out, rc);

	/* Prepare for crt_bulk_transfer(). */
	bulk_desc.bd_rpc = rpc;
	bulk_desc.bd_bulk_op = CRT_BULK_PUT;
	bulk_desc.bd_remote_hdl = remote_bulk;
	bulk_desc.bd_remote_off = 0;
	bulk_desc.bd_local_hdl = bulk;
	bulk_desc.bd_local_off = 0;
	bulk_desc.bd_len = cont_iov.iov_len;

	rc = ABT_eventual_create(sizeof(*status), &eventual);
	if (rc != ABT_SUCCESS)
		D_GOTO(out_bulk, rc = dss_abterr2der(rc));

	rc = crt_bulk_transfer(&bulk_desc, bulk_cb, &eventual, &bulk_opid);
	if (rc != 0)
		D_GOTO(out_eventual, rc);

	rc = ABT_eventual_wait(eventual, (void **)&status);
	if (rc != ABT_SUCCESS)
		D_GOTO(out_eventual, rc = dss_abterr2der(rc));

	if (*status != 0)
		D_GOTO(out_eventual, rc = *status);

out_eventual:
	ABT_eventual_free(&eventual);
out_bulk:
	if (bulk != CRT_BULK_NULL)
		crt_bulk_free(bulk);
out:
	return rc;
}

/**
 * Send CaRT RPC to pool svc to get container list.
 *
 * \param[in]	uuid		UUID of the pool
 * \param[in]	ranks		Pool service replicas
 * \param[out]	containers	Array of container information (allocated)
 * \param[out]	ncontainers	Number of items in containers
 *
 * return	0		Success
 *
 */
int
ds_pool_svc_list_cont(uuid_t uuid, d_rank_list_t *ranks,
		      struct daos_pool_cont_info **containers,
		      uint64_t *ncontainers)
{
	int				rc;
	struct rsvc_client		client;
	crt_endpoint_t			ep;
	struct dss_module_info		*info = dss_get_module_info();
	crt_rpc_t			*rpc;
	struct pool_list_cont_in	*in;
	struct pool_list_cont_out	*out;
	uint64_t			resp_ncont = 1024;
	struct daos_pool_cont_info	*resp_cont = NULL;

	D_DEBUG(DB_MGMT, DF_UUID": Getting container list\n", DP_UUID(uuid));

	*containers = NULL;

	rc = rsvc_client_init(&client, ranks);
	if (rc != 0)
		D_GOTO(out, rc);

rechoose:
	ep.ep_grp = NULL; /* primary group */
	rc = rsvc_client_choose(&client, &ep);
	if (rc != 0) {
		D_ERROR(DF_UUID": cannot find pool service: "DF_RC"\n",
			DP_UUID(uuid), DP_RC(rc));
		goto out_client;
	}

realloc_resp:
	rc = pool_req_create(info->dmi_ctx, &ep, POOL_LIST_CONT, &rpc);
	if (rc != 0) {
		D_ERROR(DF_UUID": failed to create pool list cont rpc: %d\n",
			DP_UUID(uuid), rc);
		D_GOTO(out_client, rc);
	}

	/* Allocate response buffer */
	D_ALLOC_ARRAY(resp_cont, resp_ncont);
	if (resp_cont == NULL)
		D_GOTO(out_rpc, rc = -DER_NOMEM);

	in = crt_req_get(rpc);
	uuid_copy(in->plci_op.pi_uuid, uuid);
	uuid_clear(in->plci_op.pi_hdl);
	in->plci_ncont = resp_ncont;
	rc = list_cont_bulk_create(info->dmi_ctx, &in->plci_cont_bulk,
				   resp_cont, in->plci_ncont);
	if (rc != 0)
		D_GOTO(out_resp_buf, rc);

	rc = dss_rpc_send(rpc);
	out = crt_reply_get(rpc);
	D_ASSERT(out != NULL);

	rc = rsvc_client_complete_rpc(&client, &ep, rc,
				      out->plco_op.po_rc,
				      &out->plco_op.po_hint);
	if (rc == RSVC_CLIENT_RECHOOSE) {
		/* To simplify logic, destroy bulk hdl and buffer each time */
		list_cont_bulk_destroy(in->plci_cont_bulk);
		D_FREE(resp_cont);
		crt_req_decref(rpc);
		dss_sleep(1000 /* ms */);
		D_GOTO(rechoose, rc);
	}

	rc = out->plco_op.po_rc;
	if (rc == -DER_TRUNC) {
		/* resp_ncont too small - realloc with server-provided ncont */
		resp_ncont = out->plco_ncont;
		list_cont_bulk_destroy(in->plci_cont_bulk);
		D_FREE(resp_cont);
		crt_req_decref(rpc);
		dss_sleep(1000 /* ms */);
		D_GOTO(realloc_resp, rc);
	} else if (rc != 0) {
		D_ERROR(DF_UUID": failed to get container list for pool: %d\n",
			DP_UUID(uuid), rc);
	} else {
		*containers = resp_cont;
	}

	list_cont_bulk_destroy(in->plci_cont_bulk);
out_resp_buf:
	if (rc != 0)
		D_FREE(resp_cont);
out_rpc:
	crt_req_decref(rpc);
out_client:
	rsvc_client_fini(&client);
out:
	return rc;
}

/* CaRT RPC handler for pool container listing
 * Requires a pool handle (except for rebuild).
 */
void
ds_pool_list_cont_handler(crt_rpc_t *rpc)
{
	struct pool_list_cont_in	*in = crt_req_get(rpc);
	struct pool_list_cont_out	*out = crt_reply_get(rpc);
	struct daos_pool_cont_info	*cont_buf = NULL;
	uint64_t			 ncont = 0;
	struct pool_svc			*svc;
	struct rdb_tx			 tx;
	d_iov_t				 key;
	d_iov_t				 value;
	struct pool_hdl			 hdl;
	int				 rc;

	D_DEBUG(DF_DSMS, DF_UUID": processing rpc %p: hdl="DF_UUID"\n",
		DP_UUID(in->plci_op.pi_uuid), rpc, DP_UUID(in->plci_op.pi_hdl));

	rc = pool_svc_lookup_leader(in->plci_op.pi_uuid, &svc,
				    &out->plco_op.po_hint);
	if (rc != 0)
		D_GOTO(out, rc);

	/* Verify pool handle only if RPC initiated by a client
	 * (not for mgmt svc to pool svc RPCs that do not have a handle).
	 */
	if (daos_rpc_from_client(rpc)) {
		rc = rdb_tx_begin(svc->ps_rsvc.s_db, svc->ps_rsvc.s_term, &tx);
		if (rc != 0)
			D_GOTO(out_svc, rc);

		ABT_rwlock_rdlock(svc->ps_lock);

		/* Verify the pool handle. Note: since rebuild will not
		 * connect the pool, so we only verify the non-rebuild
		 * pool.
		 */
		if (!is_pool_from_srv(in->plci_op.pi_uuid,
				      in->plci_op.pi_hdl)) {
			d_iov_set(&key, in->plci_op.pi_hdl, sizeof(uuid_t));
			d_iov_set(&value, &hdl, sizeof(hdl));
			rc = rdb_tx_lookup(&tx, &svc->ps_handles, &key, &value);
			if (rc == -DER_NONEXIST)
				rc = -DER_NO_HDL;
				/* defer goto out_svc until unlock/tx_end */
		}

		ABT_rwlock_unlock(svc->ps_lock);
		rdb_tx_end(&tx);
		if (rc != 0)
			D_GOTO(out_svc, rc);
	}

	/* Call container service to get the list */
	rc = ds_cont_list(in->plci_op.pi_uuid, &cont_buf, &ncont);
	if (rc != 0) {
		D_GOTO(out_svc, rc);
	} else if ((in->plci_ncont > 0) && (ncont > in->plci_ncont)) {
		/* Got a list, but client buffer not supplied or too small */
		D_DEBUG(DF_DSMS, DF_UUID": hdl="DF_UUID": has %"PRIu64
				 " containers (more than client: %"PRIu64")\n",
				 DP_UUID(in->plci_op.pi_uuid),
				 DP_UUID(in->plci_op.pi_hdl),
				 ncont, in->plci_ncont);
		D_GOTO(out_free_cont_buf, rc = -DER_TRUNC);
	} else {
		D_DEBUG(DF_DSMS, DF_UUID": hdl="DF_UUID": has %"PRIu64
				 " containers\n", DP_UUID(in->plci_op.pi_uuid),
				 DP_UUID(in->plci_op.pi_hdl), ncont);

		/* Send any results only if client provided a handle */
		if (cont_buf && (in->plci_ncont > 0) &&
		    (in->plci_cont_bulk != CRT_BULK_NULL)) {
			rc = transfer_cont_buf(cont_buf, ncont, svc, rpc,
					       in->plci_cont_bulk);
		}
	}

out_free_cont_buf:
	if (cont_buf) {
		D_FREE(cont_buf);
		cont_buf = NULL;
	}
out_svc:
	ds_rsvc_set_hint(&svc->ps_rsvc, &out->plco_op.po_hint);
	pool_svc_put_leader(svc);
out:
	out->plco_op.po_rc = rc;
	out->plco_ncont = ncont;
	D_DEBUG(DF_DSMS, DF_UUID": replying rpc %p: %d\n",
		DP_UUID(in->plci_op.pi_uuid), rpc, rc);
	crt_reply_send(rpc);
}

void
ds_pool_query_handler(crt_rpc_t *rpc)
{
	struct pool_query_in   *in = crt_req_get(rpc);
	struct pool_query_out  *out = crt_reply_get(rpc);
	daos_prop_t	       *prop = NULL;
	struct pool_buf		*map_buf = NULL;
	uint32_t		map_version;
	struct pool_svc	       *svc;
	struct rdb_tx		tx;
	d_iov_t			key;
	d_iov_t			value;
	struct pool_hdl		hdl;
	int			rc;

	D_DEBUG(DF_DSMS, DF_UUID": processing rpc %p: hdl="DF_UUID"\n",
		DP_UUID(in->pqi_op.pi_uuid), rpc, DP_UUID(in->pqi_op.pi_hdl));

	rc = pool_svc_lookup_leader(in->pqi_op.pi_uuid, &svc,
				    &out->pqo_op.po_hint);
	if (rc != 0)
		D_GOTO(out, rc);

	if (in->pqi_query_bits & DAOS_PO_QUERY_REBUILD_STATUS) {
		rc = ds_rebuild_query(in->pqi_op.pi_uuid, &out->pqo_rebuild_st);
		if (rc != 0)
			D_GOTO(out_svc, rc);
	}

	rc = rdb_tx_begin(svc->ps_rsvc.s_db, svc->ps_rsvc.s_term, &tx);
	if (rc != 0)
		D_GOTO(out_svc, rc);

	ABT_rwlock_rdlock(svc->ps_lock);

	/* Verify the pool handle for client calls.
	 * Note: since rebuild will not connect the pool, so we only verify
	 * the non-rebuild pool. Server-to-server calls also don't have a
	 * handle.
	 */
	if (daos_rpc_from_client(rpc) &&
	    !is_pool_from_srv(in->pqi_op.pi_uuid, in->pqi_op.pi_hdl)) {
		d_iov_set(&key, in->pqi_op.pi_hdl, sizeof(uuid_t));
		d_iov_set(&value, &hdl, sizeof(hdl));
		rc = rdb_tx_lookup(&tx, &svc->ps_handles, &key, &value);
		if (rc != 0) {
			if (rc == -DER_NONEXIST)
				rc = -DER_NO_HDL;
			D_GOTO(out_lock, rc);
		}
	}

	/* read optional properties */
	rc = pool_prop_read(&tx, svc, in->pqi_query_bits, &prop);
	if (rc != 0)
		D_GOTO(out_map_version, rc);
	out->pqo_prop = prop;

	if (DAOS_FAIL_CHECK(DAOS_FORCE_PROP_VERIFY) && prop != NULL) {
		daos_prop_t		*iv_prop = NULL;
		struct daos_prop_entry	*entry, *iv_entry;
		int			i;

		D_ALLOC_PTR(iv_prop);
		if (iv_prop == NULL)
			D_GOTO(out_map_version, rc = -DER_NOMEM);

		rc = ds_pool_iv_prop_fetch(svc->ps_pool, iv_prop);
		if (rc) {
			D_ERROR("ds_pool_iv_prop_fetch failed "DF_RC"\n",
				DP_RC(rc));
			daos_prop_free(iv_prop);
			D_GOTO(out_map_version, rc);
		}

		for (i = 0; i < prop->dpp_nr; i++) {
			entry = &prop->dpp_entries[i];
			iv_entry = daos_prop_entry_get(iv_prop,
						       entry->dpe_type);
			D_ASSERT(iv_entry != NULL);
			switch (entry->dpe_type) {
			case DAOS_PROP_PO_LABEL:
				D_ASSERT(strlen(entry->dpe_str) <=
					 DAOS_PROP_LABEL_MAX_LEN);
				if (strncmp(entry->dpe_str, iv_entry->dpe_str,
					    DAOS_PROP_LABEL_MAX_LEN) != 0) {
					D_ERROR("mismatch %s - %s.\n",
						entry->dpe_str,
						iv_entry->dpe_str);
					rc = -DER_IO;
				}
				break;
			case DAOS_PROP_PO_OWNER:
			case DAOS_PROP_PO_OWNER_GROUP:
				D_ASSERT(strlen(entry->dpe_str) <=
					 DAOS_ACL_MAX_PRINCIPAL_LEN);
				if (strncmp(entry->dpe_str, iv_entry->dpe_str,
					    DAOS_ACL_MAX_PRINCIPAL_BUF_LEN)
				    != 0) {
					D_ERROR("mismatch %s - %s.\n",
						entry->dpe_str,
						iv_entry->dpe_str);
					rc = -DER_IO;
				}
				break;
			case DAOS_PROP_PO_SPACE_RB:
			case DAOS_PROP_PO_SELF_HEAL:
			case DAOS_PROP_PO_RECLAIM:
				if (entry->dpe_val != iv_entry->dpe_val) {
					D_ERROR("type %d mismatch "DF_U64" - "
						DF_U64".\n", entry->dpe_type,
						entry->dpe_val,
						iv_entry->dpe_val);
					rc = -DER_IO;
				}
				break;
			case DAOS_PROP_PO_ACL:
				if (daos_prop_entry_cmp_acl(entry,
							    iv_entry) != 0)
					rc = -DER_IO;
				break;
			case DAOS_PROP_PO_SVC_LIST:
				break;
			default:
				D_ASSERTF(0, "bad dpe_type %d\n",
					  entry->dpe_type);
				break;
			};
		}
		daos_prop_free(iv_prop);
		if (rc) {
			D_ERROR("iv_prop verify failed "DF_RC"\n", DP_RC(rc));
			D_GOTO(out_map_version, rc);
		}
	}

	rc = read_map_buf(&tx, &svc->ps_root, &map_buf, &map_version);
	if (rc != 0) {
		D_ERROR(DF_UUID": failed to read pool map: "DF_RC"\n",
			DP_UUID(svc->ps_uuid), DP_RC(rc));
		D_GOTO(out_map_version, rc);
	}

	rc = transfer_map_buf(map_buf, map_version, svc, rpc, in->pqi_map_bulk,
			      &out->pqo_map_buf_size);
	if (rc != 0)
		D_GOTO(out_map_version, rc);

out_map_version:
	out->pqo_op.po_map_version = pool_map_get_version(svc->ps_pool->sp_map);
	if (map_buf)
		D_FREE(map_buf);
out_lock:
	ABT_rwlock_unlock(svc->ps_lock);
	rdb_tx_end(&tx);
out_svc:
	ds_rsvc_set_hint(&svc->ps_rsvc, &out->pqo_op.po_hint);
	/* See comment above, rebuild doesn't connect the pool */
	if (rc == 0 && (in->pqi_query_bits & DAOS_PO_QUERY_SPACE) &&
	    !is_pool_from_srv(in->pqi_op.pi_uuid, in->pqi_op.pi_hdl))
		rc = pool_space_query_bcast(rpc->cr_ctx, svc, in->pqi_op.pi_hdl,
					    &out->pqo_space);
	pool_svc_put_leader(svc);
out:
	out->pqo_op.po_rc = rc;
	D_DEBUG(DF_DSMS, DF_UUID": replying rpc %p: "DF_RC"\n",
		DP_UUID(in->pqi_op.pi_uuid), rpc, DP_RC(rc));
	crt_reply_send(rpc);
}

static int
process_query_result(daos_pool_info_t *info, uuid_t pool_uuid,
		     uint32_t map_version, uint32_t leader_rank,
		     struct daos_pool_space *ps,
		     struct daos_rebuild_status *rs,
		     struct pool_buf *map_buf)
{
	struct pool_map	       *map;
	int			rc;
	unsigned int		num_disabled = 0;

	rc = pool_map_create(map_buf, map_version, true, &map);
	if (rc != 0) {
		D_ERROR("failed to create local pool map: %d\n", rc);
		return rc;
	}

	rc = pool_map_find_failed_tgts(map, NULL, &num_disabled);
	if (rc != 0) {
		D_ERROR("failed to get num disabled tgts, rc=%d\n", rc);
		D_GOTO(out, rc);
	}

	info->pi_ndisabled = num_disabled;

	pool_query_reply_to_info(pool_uuid, map_buf, map_version, leader_rank,
				 ps, rs, info);

out:
	pool_map_decref(map);
	return rc;
}

/**
 * Query the pool without holding a pool handle.
 *
 * \param[in]	pool_uuid	UUID of the pool
 * \param[in]	ranks		Ranks of pool svc replicas
 * \param[out]	pool_info	Results of the pool query
 *
 * \return	0		Success
 *		-DER_INVAL	Invalid input
 *		Negative value	Error
 */
int
ds_pool_svc_query(uuid_t pool_uuid, d_rank_list_t *ranks,
		  daos_pool_info_t *pool_info)
{
	int			rc;
	struct rsvc_client	client;
	crt_endpoint_t		ep;
	struct dss_module_info	*info = dss_get_module_info();
	crt_rpc_t		*rpc;
	struct pool_query_in	*in;
	struct pool_query_out	*out;
	struct pool_buf		*map_buf;
	uint32_t		map_size = 0;

	if (ranks == NULL || pool_info == NULL)
		D_GOTO(out, rc = -DER_INVAL);

	D_DEBUG(DB_MGMT, DF_UUID": Querying pool\n", DP_UUID(pool_uuid));

	rc = rsvc_client_init(&client, ranks);
	if (rc != 0)
		D_GOTO(out, rc);

rechoose:
	ep.ep_grp = NULL; /* primary group */
	rc = rsvc_client_choose(&client, &ep);
	if (rc != 0) {
		D_ERROR(DF_UUID": cannot find pool service: "DF_RC"\n",
			DP_UUID(pool_uuid), DP_RC(rc));
		goto out_client;
	}

realloc:
	rc = pool_req_create(info->dmi_ctx, &ep, POOL_QUERY, &rpc);
	if (rc != 0) {
		D_ERROR(DF_UUID": failed to create pool query rpc: %d\n",
			DP_UUID(pool_uuid), rc);
		D_GOTO(out_client, rc);
	}

	in = crt_req_get(rpc);
	uuid_copy(in->pqi_op.pi_uuid, pool_uuid);
	uuid_clear(in->pqi_op.pi_hdl);
	in->pqi_query_bits = pool_query_bits(pool_info, NULL);

	rc = map_bulk_create(info->dmi_ctx, &in->pqi_map_bulk, &map_buf,
			     map_size);
	if (rc != 0)
		D_GOTO(out_rpc, rc);

	rc = dss_rpc_send(rpc);
	out = crt_reply_get(rpc);
	D_ASSERT(out != NULL);

	rc = rsvc_client_complete_rpc(&client, &ep, rc,
				      out->pqo_op.po_rc,
				      &out->pqo_op.po_hint);
	if (rc == RSVC_CLIENT_RECHOOSE) {
		map_bulk_destroy(in->pqi_map_bulk, map_buf);
		crt_req_decref(rpc);
		dss_sleep(1000 /* ms */);
		D_GOTO(rechoose, rc);
	}

	rc = out->pqo_op.po_rc;
	if (rc == -DER_TRUNC) {
		map_size = out->pqo_map_buf_size;
		map_bulk_destroy(in->pqi_map_bulk, map_buf);
		crt_req_decref(rpc);
		dss_sleep(1000 /* ms */);
		D_GOTO(realloc, rc);
	} else if (rc != 0) {
		D_ERROR(DF_UUID": failed to query pool: %d\n",
			DP_UUID(pool_uuid), rc);
		D_GOTO(out_bulk, rc);
	}

	D_DEBUG(DB_MGMT, "Successfully queried pool\n");

	rc = process_query_result(pool_info, pool_uuid,
					 out->pqo_op.po_map_version,
					 out->pqo_op.po_hint.sh_rank,
					 &out->pqo_space,
					 &out->pqo_rebuild_st,
					 map_buf);
	if (rc != 0)
		D_ERROR("Failed to process pool query results, rc=%d\n", rc);

out_bulk:
	map_bulk_destroy(in->pqi_map_bulk, map_buf);
out_rpc:
	crt_req_decref(rpc);
out_client:
	rsvc_client_fini(&client);
out:
	return rc;
}

/**
 * Query a pool's properties without having a handle for the pool
 */
void
ds_pool_prop_get_handler(crt_rpc_t *rpc)
{
	struct pool_prop_get_in		*in = crt_req_get(rpc);
	struct pool_prop_get_out	*out = crt_reply_get(rpc);
	struct pool_svc			*svc;
	struct rdb_tx			tx;
	int				rc;
	daos_prop_t			*prop = NULL;

	D_DEBUG(DF_DSMS, DF_UUID": processing rpc %p\n",
		DP_UUID(in->pgi_op.pi_uuid), rpc);

	rc = pool_svc_lookup_leader(in->pgi_op.pi_uuid, &svc,
				    &out->pgo_op.po_hint);
	if (rc != 0)
		D_GOTO(out, rc);

	rc = rdb_tx_begin(svc->ps_rsvc.s_db, svc->ps_rsvc.s_term, &tx);
	if (rc != 0)
		D_GOTO(out_svc, rc);

	ABT_rwlock_rdlock(svc->ps_lock);

	rc = pool_prop_read(&tx, svc, in->pgi_query_bits, &prop);
	if (rc != 0)
		D_GOTO(out_lock, rc);
	out->pgo_prop = prop;

out_lock:
	ABT_rwlock_unlock(svc->ps_lock);
	rdb_tx_end(&tx);
out_svc:
	ds_rsvc_set_hint(&svc->ps_rsvc, &out->pgo_op.po_hint);
	pool_svc_put_leader(svc);
out:
	out->pgo_op.po_rc = rc;
	D_DEBUG(DF_DSMS, DF_UUID": replying rpc %p: "DF_RC"\n",
		DP_UUID(in->pgi_op.pi_uuid), rpc, DP_RC(rc));
	crt_reply_send(rpc);
	daos_prop_free(prop);
}

/**
 * Send a CaRT message to the pool svc to get the ACL pool property.
 *
 * \param[in]		pool_uuid	UUID of the pool
 * \param[in]		ranks		Pool service replicas
 * \param[in][out]	prop		Prop with requested properties, to be
 *					filled out and returned.
 *
 * \return	0		Success
 *
 */
int
ds_pool_svc_get_prop(uuid_t pool_uuid, d_rank_list_t *ranks,
		     daos_prop_t *prop)
{
	int				rc;
	struct rsvc_client		client;
	crt_endpoint_t			ep;
	struct dss_module_info		*info = dss_get_module_info();
	crt_rpc_t			*rpc;
	struct pool_prop_get_in		*in;
	struct pool_prop_get_out	*out;

	D_DEBUG(DB_MGMT, DF_UUID": Getting prop\n", DP_UUID(pool_uuid));

	rc = rsvc_client_init(&client, ranks);
	if (rc != 0)
		D_GOTO(out, rc);

rechoose:
	ep.ep_grp = NULL; /* primary group */
	rc = rsvc_client_choose(&client, &ep);
	if (rc != 0) {
		D_ERROR(DF_UUID": cannot find pool service: "DF_RC"\n",
			DP_UUID(pool_uuid), DP_RC(rc));
		goto out_client;
	}

	rc = pool_req_create(info->dmi_ctx, &ep, POOL_PROP_GET, &rpc);
	if (rc != 0) {
		D_ERROR(DF_UUID": failed to create pool get prop rpc: "
			""DF_RC"\n", DP_UUID(pool_uuid), DP_RC(rc));
		D_GOTO(out_client, rc);
	}

	in = crt_req_get(rpc);
	uuid_copy(in->pgi_op.pi_uuid, pool_uuid);
	uuid_clear(in->pgi_op.pi_hdl);
	in->pgi_query_bits = pool_query_bits(NULL, prop);

	rc = dss_rpc_send(rpc);
	out = crt_reply_get(rpc);
	D_ASSERT(out != NULL);

	rc = rsvc_client_complete_rpc(&client, &ep, rc,
				      out->pgo_op.po_rc,
				      &out->pgo_op.po_hint);
	if (rc == RSVC_CLIENT_RECHOOSE) {
		crt_req_decref(rpc);
		dss_sleep(1000 /* ms */);
		D_GOTO(rechoose, rc);
	}

	rc = out->pgo_op.po_rc;
	if (rc != 0) {
		D_ERROR(DF_UUID": failed to get prop for pool: "DF_RC"\n",
			DP_UUID(pool_uuid), DP_RC(rc));
		D_GOTO(out_rpc, rc);
	}

	rc = daos_prop_copy(prop, out->pgo_prop);

out_rpc:
	crt_req_decref(rpc);
out_client:
	rsvc_client_fini(&client);
out:
	return rc;
}

int
<<<<<<< HEAD
ds_pool_extend(uuid_t pool_uuid, int ntargets, uuid_t target_uuids[],
	       const d_rank_list_t *rank_list, int ndomains,
	       const int *domains, d_rank_list_t *svc_ranks)
=======
ds_pool_add(uuid_t pool_uuid, int ntargets, uuid_t target_uuids[],
		const d_rank_list_t *rank_list, int ndomains,
		const int *domains, d_rank_list_t *svc_ranks)
>>>>>>> 29373805
{
	int				rc;
	struct rsvc_client		client;
	crt_endpoint_t			ep;
	struct dss_module_info		*info = dss_get_module_info();
	crt_rpc_t			*rpc;
	struct pool_extend_in		*in;
	struct pool_extend_out		*out;

	rc = rsvc_client_init(&client, svc_ranks);
	if (rc != 0)
		return rc;

rechoose:

	ep.ep_grp = NULL; /* primary group */
	rsvc_client_choose(&client, &ep);

	rc = pool_req_create(info->dmi_ctx, &ep, POOL_EXTEND, &rpc);
	if (rc != 0) {
		D_ERROR(DF_UUID": failed to create pool extend rpc: "
			""DF_RC"\n", DP_UUID(pool_uuid), DP_RC(rc));
		D_GOTO(out_client, rc);
	}

	in = crt_req_get(rpc);
	uuid_copy(in->pei_op.pi_uuid, pool_uuid);
	in->pei_ntgts = ntargets;
	in->pei_ndomains = ndomains;
	in->pei_tgt_uuids.ca_count = rank_list->rl_nr;
	in->pei_tgt_uuids.ca_arrays = target_uuids;
	in->pei_tgt_ranks = (d_rank_list_t *)rank_list;
	in->pei_domains.ca_count = ndomains;
	in->pei_domains.ca_arrays = (int *)domains;

	rc = dss_rpc_send(rpc);
	out = crt_reply_get(rpc);
	D_ASSERT(out != NULL);

	rc = rsvc_client_complete_rpc(&client, &ep, rc,
		out->peo_op.po_rc, &out->peo_op.po_hint);
	if (rc == RSVC_CLIENT_RECHOOSE) {
		crt_req_decref(rpc);
		dss_sleep(1000 /* ms */);
		D_GOTO(rechoose, rc);
	}

	rc = out->peo_op.po_rc;
	if (rc != 0) {
		D_ERROR(DF_UUID": Failed to set targets to UP state for "
				"reintegration: "DF_RC"\n", DP_UUID(pool_uuid),
				DP_RC(rc));
		D_GOTO(out_rpc, rc);
	}

out_rpc:
	crt_req_decref(rpc);
out_client:
	rsvc_client_fini(&client);
	return rc;
}

int
ds_pool_target_update_state(uuid_t pool_uuid, d_rank_list_t *ranks,
		uint32_t rank, struct pool_target_id_list *target_list,
		pool_comp_state_t state)
{
	int				rc;
	struct rsvc_client		client;
	crt_endpoint_t			ep;
	struct dss_module_info		*info = dss_get_module_info();
	crt_rpc_t			*rpc;
	struct pool_target_addr_list	list;
	struct pool_add_in		*in;
	struct pool_add_out		*out;
	crt_opcode_t			opcode;
	int i = 0;

	rc = rsvc_client_init(&client, ranks);
	if (rc != 0)
		return rc;

rechoose:

	ep.ep_grp = NULL; /* primary group */
	rsvc_client_choose(&client, &ep);

	switch (state) {
	case PO_COMP_ST_DOWN:
		opcode = POOL_EXCLUDE;
		break;
	case PO_COMP_ST_UP:
		opcode = POOL_REINT;
		break;
	case PO_COMP_ST_DRAIN:
		opcode = POOL_DRAIN;
		break;
	default:
		D_GOTO(out_client, rc = -DER_INVAL);
	}

	rc = pool_req_create(info->dmi_ctx, &ep, opcode, &rpc);
	if (rc != 0) {
		D_ERROR(DF_UUID": failed to create pool req: "DF_RC"\n",
			DP_UUID(pool_uuid), DP_RC(rc));
		D_GOTO(out_client, rc);
	}

	in = crt_req_get(rpc);
	uuid_copy(in->pti_op.pi_uuid, pool_uuid);

	rc = pool_target_addr_list_alloc(target_list->pti_number, &list);
	if (rc) {
		D_ERROR(DF_UUID": pool_target_addr_list_alloc failed, rc %d.\n",
			DP_UUID(pool_uuid), rc);
		D_GOTO(out_rpc, rc);
	}

	/* pool_update rpc requires an addr list. */
	for (i = 0; i < target_list->pti_number; i++) {
		list.pta_addrs[i].pta_target = target_list->pti_ids[i].pti_id;
		list.pta_addrs[i].pta_rank = rank;
	}

	in->pti_addr_list.ca_arrays = list.pta_addrs;
	in->pti_addr_list.ca_count = (size_t)list.pta_number;

	rc = dss_rpc_send(rpc);
	out = crt_reply_get(rpc);
	D_ASSERT(out != NULL);

	rc = rsvc_client_complete_rpc(&client, &ep, rc,
		out->pto_op.po_rc, &out->pto_op.po_hint);
	if (rc == RSVC_CLIENT_RECHOOSE) {
		crt_req_decref(rpc);
		dss_sleep(1000 /* ms */);
		D_GOTO(rechoose, rc);
	}

	rc = out->pto_op.po_rc;
	if (rc != 0) {
		D_ERROR(DF_UUID": Failed to set targets to %s state: "DF_RC"\n",
			state == PO_COMP_ST_DOWN ? "DOWN" :
			state == PO_COMP_ST_UP ? "UP" : "UNKNOWN",
			DP_UUID(pool_uuid), DP_RC(rc));
		D_GOTO(out_rpc, rc);
	}

out_rpc:
	crt_req_decref(rpc);
out_client:
	rsvc_client_fini(&client);
	return rc;
}

/**
 * Set a pool's properties without having a handle for the pool
 */
void
ds_pool_prop_set_handler(crt_rpc_t *rpc)
{
	struct pool_prop_set_in		*in = crt_req_get(rpc);
	struct pool_prop_set_out	*out = crt_reply_get(rpc);
	struct pool_svc			*svc;
	struct rdb_tx			tx;
	daos_prop_t			*prop = NULL;
	int				rc;

	D_DEBUG(DF_DSMS, DF_UUID": processing rpc %p\n",
		DP_UUID(in->psi_op.pi_uuid), rpc);

	rc = pool_svc_lookup_leader(in->psi_op.pi_uuid, &svc,
				    &out->pso_op.po_hint);
	if (rc != 0)
		D_GOTO(out, rc);

	rc = rdb_tx_begin(svc->ps_rsvc.s_db, svc->ps_rsvc.s_term, &tx);
	if (rc != 0)
		D_GOTO(out_svc, rc);

	ABT_rwlock_wrlock(svc->ps_lock);

	rc = pool_prop_write(&tx, &svc->ps_root, in->psi_prop);
	if (rc != 0) {
		D_ERROR(DF_UUID": failed to write prop for pool: %d\n",
			DP_UUID(in->psi_op.pi_uuid), rc);
		D_GOTO(out_lock, rc);
	}

	rc = rdb_tx_commit(&tx);
	if (rc != 0)
		D_GOTO(out_lock, rc);

	/* Read all props & update prop IV */
	rc = pool_prop_read(&tx, svc, DAOS_PO_QUERY_PROP_ALL, &prop);
	if (rc != 0) {
		D_ERROR(DF_UUID": failed to read prop for pool, rc=%d\n",
			DP_UUID(in->psi_op.pi_uuid), rc);
		D_GOTO(out_lock, rc);
	}
	D_ASSERT(prop != NULL);

out_lock:
	ABT_rwlock_unlock(svc->ps_lock);
	rdb_tx_end(&tx);
	/*
	 * TODO: Introduce prop version to avoid inconsistent prop over targets
	 *	 caused by the out of order IV sync.
	 */
	if (!rc && prop != NULL) {
		rc = ds_pool_iv_prop_update(svc->ps_pool, prop);
		if (rc)
			D_ERROR(DF_UUID": failed to update prop IV for pool, "
				"%d.\n", DP_UUID(in->psi_op.pi_uuid), rc);
	}
	daos_prop_free(prop);
out_svc:
	ds_rsvc_set_hint(&svc->ps_rsvc, &out->pso_op.po_hint);
	pool_svc_put_leader(svc);
out:
	out->pso_op.po_rc = rc;
	D_DEBUG(DF_DSMS, DF_UUID": replying rpc %p: %d\n",
		DP_UUID(in->psi_op.pi_uuid), rpc, rc);
	crt_reply_send(rpc);
}

/**
 * Send a CaRT message to the pool svc to set the requested pool properties.
 *
 * \param[in]	pool_uuid	UUID of the pool
 * \param[in]	ranks		Pool service replicas
 * \param[in]	prop		Pool prop
 *
 * \return	0		Success
 *
 */
int
ds_pool_svc_set_prop(uuid_t pool_uuid, d_rank_list_t *ranks, daos_prop_t *prop)
{
	int				rc;
	struct rsvc_client		client;
	crt_endpoint_t			ep;
	struct dss_module_info		*info = dss_get_module_info();
	crt_rpc_t			*rpc;
	struct pool_prop_set_in		*in;
	struct pool_prop_set_out	*out;

	D_DEBUG(DB_MGMT, DF_UUID": Setting pool prop\n", DP_UUID(pool_uuid));

	rc = rsvc_client_init(&client, ranks);
	if (rc != 0)
		D_GOTO(out, rc);

rechoose:
	ep.ep_grp = NULL; /* primary group */
	rc = rsvc_client_choose(&client, &ep);
	if (rc != 0) {
		D_ERROR(DF_UUID": cannot find pool service: "DF_RC"\n",
			DP_UUID(pool_uuid), DP_RC(rc));
		goto out_client;
	}

	rc = pool_req_create(info->dmi_ctx, &ep, POOL_PROP_SET, &rpc);
	if (rc != 0) {
		D_ERROR(DF_UUID": failed to create pool set prop rpc: %d\n",
			DP_UUID(pool_uuid), rc);
		D_GOTO(out_client, rc);
	}

	in = crt_req_get(rpc);
	uuid_copy(in->psi_op.pi_uuid, pool_uuid);
	uuid_clear(in->psi_op.pi_hdl);
	in->psi_prop = prop;

	rc = dss_rpc_send(rpc);
	out = crt_reply_get(rpc);
	D_ASSERT(out != NULL);

	rc = rsvc_client_complete_rpc(&client, &ep, rc,
				      out->pso_op.po_rc,
				      &out->pso_op.po_hint);
	if (rc == RSVC_CLIENT_RECHOOSE) {
		crt_req_decref(rpc);
		dss_sleep(1000 /* ms */);
		D_GOTO(rechoose, rc);
	}

	rc = out->pso_op.po_rc;
	if (rc != 0) {
		D_ERROR(DF_UUID": failed to set prop for pool: %d\n",
			DP_UUID(pool_uuid), rc);
		D_GOTO(out_rpc, rc);
	}

out_rpc:
	crt_req_decref(rpc);
out_client:
	rsvc_client_fini(&client);
out:
	return rc;
}

/*
 * Adds the contents of new_acl to the original ACL. If an entry is added for
 * a principal already in the ACL, the old entry will be replaced.
 * *acl may be reallocated in the process.
 */
static int
merge_acl(struct daos_acl **acl, struct daos_acl *new_acl)
{
	struct daos_ace	*new_ace;
	int		rc = 0;

	new_ace = daos_acl_get_next_ace(new_acl, NULL);
	while (new_ace != NULL) {
		rc = daos_acl_add_ace(acl, new_ace);
		if (rc != 0)
			break;
		new_ace = daos_acl_get_next_ace(new_acl, new_ace);
	}

	return rc;
}

/**
 * Update entries in a pool's ACL without having a handle for the pool
 */
void
ds_pool_acl_update_handler(crt_rpc_t *rpc)
{
	struct pool_acl_update_in	*in = crt_req_get(rpc);
	struct pool_acl_update_out	*out = crt_reply_get(rpc);
	struct pool_svc			*svc;
	struct rdb_tx			tx;
	int				rc;
	daos_prop_t			*prop = NULL;
	struct daos_prop_entry		*entry = NULL;

	D_DEBUG(DF_DSMS, DF_UUID": processing rpc %p\n",
		DP_UUID(in->pui_op.pi_uuid), rpc);

	rc = pool_svc_lookup_leader(in->pui_op.pi_uuid, &svc,
				    &out->puo_op.po_hint);
	if (rc != 0)
		D_GOTO(out, rc);

	rc = rdb_tx_begin(svc->ps_rsvc.s_db, svc->ps_rsvc.s_term, &tx);
	if (rc != 0)
		D_GOTO(out_svc, rc);

	/*
	 * We need to read the old ACL, modify, and rewrite it
	 */
	ABT_rwlock_wrlock(svc->ps_lock);

	rc = pool_prop_read(&tx, svc, DAOS_PO_QUERY_PROP_ACL, &prop);
	if (rc != 0)
		/* Prop might be allocated and returned even if rc != 0 */
		D_GOTO(out_prop, rc);

	entry = daos_prop_entry_get(prop, DAOS_PROP_PO_ACL);
	if (entry == NULL) {
		D_ERROR(DF_UUID": No ACL prop entry for pool\n",
			DP_UUID(in->pui_op.pi_uuid));
		D_GOTO(out_prop, rc);
	}

	rc = merge_acl((struct daos_acl **)&entry->dpe_val_ptr, in->pui_acl);
	if (rc != 0) {
		D_ERROR(DF_UUID": Unable to update pool with new ACL, rc=%d\n",
			DP_UUID(in->pui_op.pi_uuid), rc);
		D_GOTO(out_prop, rc);
	}

	rc = pool_prop_write(&tx, &svc->ps_root, prop);
	if (rc != 0) {
		D_ERROR(DF_UUID": failed to write updated ACL for pool: %d\n",
			DP_UUID(in->pui_op.pi_uuid), rc);
		D_GOTO(out_prop, rc);
	}

	rc = rdb_tx_commit(&tx);

out_prop:
	if (prop != NULL)
		daos_prop_free(prop);
	ABT_rwlock_unlock(svc->ps_lock);
	rdb_tx_end(&tx);
out_svc:
	ds_rsvc_set_hint(&svc->ps_rsvc, &out->puo_op.po_hint);
	pool_svc_put_leader(svc);
out:
	out->puo_op.po_rc = rc;
	D_DEBUG(DF_DSMS, DF_UUID": replying rpc %p: %d\n",
		DP_UUID(in->pui_op.pi_uuid), rpc, rc);
	crt_reply_send(rpc);
}

/**
 * Send a CaRT message to the pool svc to update the pool ACL by adding and
 * updating entries.
 *
 * \param[in]	pool_uuid	UUID of the pool
 * \param[in]	ranks		Pool service replicas
 * \param[in]	acl		ACL to merge with the current pool ACL
 *
 * \return	0		Success
 *
 */
int
ds_pool_svc_update_acl(uuid_t pool_uuid, d_rank_list_t *ranks,
		       struct daos_acl *acl)
{
	int				rc;
	struct rsvc_client		client;
	crt_endpoint_t			ep;
	struct dss_module_info		*info = dss_get_module_info();
	crt_rpc_t			*rpc;
	struct pool_acl_update_in	*in;
	struct pool_acl_update_out	*out;

	D_DEBUG(DB_MGMT, DF_UUID": Updating pool ACL\n", DP_UUID(pool_uuid));

	rc = rsvc_client_init(&client, ranks);
	if (rc != 0)
		D_GOTO(out, rc);

rechoose:
	ep.ep_grp = NULL; /* primary group */
	rc = rsvc_client_choose(&client, &ep);
	if (rc != 0) {
		D_ERROR(DF_UUID": cannot find pool service: "DF_RC"\n",
			DP_UUID(pool_uuid), DP_RC(rc));
		goto out_client;
	}

	rc = pool_req_create(info->dmi_ctx, &ep, POOL_ACL_UPDATE, &rpc);
	if (rc != 0) {
		D_ERROR(DF_UUID": failed to create pool update ACL rpc: %d\n",
			DP_UUID(pool_uuid), rc);
		D_GOTO(out_client, rc);
	}

	in = crt_req_get(rpc);
	uuid_copy(in->pui_op.pi_uuid, pool_uuid);
	uuid_clear(in->pui_op.pi_hdl);
	in->pui_acl = acl;

	rc = dss_rpc_send(rpc);
	out = crt_reply_get(rpc);
	D_ASSERT(out != NULL);

	rc = rsvc_client_complete_rpc(&client, &ep, rc,
				      out->puo_op.po_rc,
				      &out->puo_op.po_hint);
	if (rc == RSVC_CLIENT_RECHOOSE) {
		crt_req_decref(rpc);
		dss_sleep(1000 /* ms */);
		D_GOTO(rechoose, rc);
	}

	rc = out->puo_op.po_rc;
	if (rc != 0)
		D_ERROR(DF_UUID": failed to update ACL for pool: %d\n",
			DP_UUID(pool_uuid), rc);

	crt_req_decref(rpc);
out_client:
	rsvc_client_fini(&client);
out:
	return rc;
}

/**
 * Delete entries in a pool's ACL without having a handle for the pool
 */
void
ds_pool_acl_delete_handler(crt_rpc_t *rpc)
{
	struct pool_acl_delete_in	*in = crt_req_get(rpc);
	struct pool_acl_delete_out	*out = crt_reply_get(rpc);
	struct pool_svc			*svc;
	struct rdb_tx			tx;
	int				rc;
	daos_prop_t			*prop = NULL;
	struct daos_prop_entry		*entry;

	D_DEBUG(DF_DSMS, DF_UUID": processing rpc %p\n",
		DP_UUID(in->pdi_op.pi_uuid), rpc);

	rc = pool_svc_lookup_leader(in->pdi_op.pi_uuid, &svc,
				    &out->pdo_op.po_hint);
	if (rc != 0)
		D_GOTO(out, rc);

	rc = rdb_tx_begin(svc->ps_rsvc.s_db, svc->ps_rsvc.s_term, &tx);
	if (rc != 0)
		D_GOTO(out_svc, rc);

	/*
	 * We need to read the old ACL, modify, and rewrite it
	 */
	ABT_rwlock_wrlock(svc->ps_lock);

	rc = pool_prop_read(&tx, svc, DAOS_PO_QUERY_PROP_ACL, &prop);
	if (rc != 0)
		/* Prop might be allocated and returned even if rc != 0 */
		D_GOTO(out_prop, rc);

	entry = daos_prop_entry_get(prop, DAOS_PROP_PO_ACL);
	if (entry == NULL) {
		D_ERROR(DF_UUID": No ACL prop entry for pool\n",
			DP_UUID(in->pdi_op.pi_uuid));
		D_GOTO(out_prop, rc);
	}

	rc = daos_acl_remove_ace((struct daos_acl **)&entry->dpe_val_ptr,
				 in->pdi_type, in->pdi_principal);
	if (rc != 0) {
		D_ERROR(DF_UUID": Failed to remove requested principal, "
			"rc=%d\n", DP_UUID(in->pdi_op.pi_uuid), rc);
		D_GOTO(out_prop, rc);
	}

	rc = pool_prop_write(&tx, &svc->ps_root, prop);
	if (rc != 0) {
		D_ERROR(DF_UUID": failed to write updated ACL for pool: %d\n",
			DP_UUID(in->pdi_op.pi_uuid), rc);
		D_GOTO(out_prop, rc);
	}

	rc = rdb_tx_commit(&tx);

out_prop:
	if (prop != NULL)
		daos_prop_free(prop);
	ABT_rwlock_unlock(svc->ps_lock);
	rdb_tx_end(&tx);
out_svc:
	ds_rsvc_set_hint(&svc->ps_rsvc, &out->pdo_op.po_hint);
	pool_svc_put_leader(svc);
out:
	out->pdo_op.po_rc = rc;
	D_DEBUG(DF_DSMS, DF_UUID": replying rpc %p: %d\n",
		DP_UUID(in->pdi_op.pi_uuid), rpc, rc);
	crt_reply_send(rpc);
}

/**
 * Send a CaRT message to the pool svc to remove an entry by principal from the
 * pool's ACL.
 *
 * \param[in]	pool_uuid	UUID of the pool
 * \param[in]	ranks		Pool service replicas
 * \param[in]	principal_type	Type of the principal to be removed
 * \param[in]	principal_name	Name of the principal to be removed
 *
 * \return	0		Success
 *
 */
int
ds_pool_svc_delete_acl(uuid_t pool_uuid, d_rank_list_t *ranks,
		       enum daos_acl_principal_type principal_type,
		       const char *principal_name)
{
	int				rc;
	struct rsvc_client		client;
	crt_endpoint_t			ep;
	struct dss_module_info		*info = dss_get_module_info();
	crt_rpc_t			*rpc;
	struct pool_acl_delete_in	*in;
	struct pool_acl_delete_out	*out;
	char				*name_buf = NULL;
	size_t				name_buf_len;

	D_DEBUG(DB_MGMT, DF_UUID": Deleting entry from pool ACL\n",
		DP_UUID(pool_uuid));

	if (principal_name != NULL) {
		/* Need to sanitize the incoming string */
		name_buf_len = DAOS_ACL_MAX_PRINCIPAL_BUF_LEN;
		D_ALLOC_ARRAY(name_buf, name_buf_len);
		if (name_buf == NULL)
			D_GOTO(out, rc = -DER_NOMEM);
		/* force null terminator in copy */
		strncpy(name_buf, principal_name, name_buf_len - 1);
	}

	rc = rsvc_client_init(&client, ranks);
	if (rc != 0)
		D_GOTO(out, rc);

rechoose:
	ep.ep_grp = NULL; /* primary group */
	rc = rsvc_client_choose(&client, &ep);
	if (rc != 0) {
		D_ERROR(DF_UUID": cannot find pool service: "DF_RC"\n",
			DP_UUID(pool_uuid), DP_RC(rc));
		goto out_client;
	}

	rc = pool_req_create(info->dmi_ctx, &ep, POOL_ACL_DELETE, &rpc);
	if (rc != 0) {
		D_ERROR(DF_UUID": failed to create pool delete ACL rpc: %d\n",
			DP_UUID(pool_uuid), rc);
		D_GOTO(out_client, rc);
	}

	in = crt_req_get(rpc);
	uuid_copy(in->pdi_op.pi_uuid, pool_uuid);
	uuid_clear(in->pdi_op.pi_hdl);
	in->pdi_type = (uint8_t)principal_type;
	in->pdi_principal = name_buf;

	rc = dss_rpc_send(rpc);
	out = crt_reply_get(rpc);
	D_ASSERT(out != NULL);

	rc = rsvc_client_complete_rpc(&client, &ep, rc,
				      out->pdo_op.po_rc,
				      &out->pdo_op.po_hint);
	if (rc == RSVC_CLIENT_RECHOOSE) {
		crt_req_decref(rpc);
		dss_sleep(1000 /* ms */);
		D_GOTO(rechoose, rc);
	}

	rc = out->pdo_op.po_rc;
	if (rc != 0)
		D_ERROR(DF_UUID": failed to delete ACL entry for pool: %d\n",
			DP_UUID(pool_uuid), rc);

	crt_req_decref(rpc);
out_client:
	rsvc_client_fini(&client);
out:
	D_FREE(name_buf);
	return rc;
}

static int
replace_failed_replicas(struct pool_svc *svc, struct pool_map *map)
{
	d_rank_list_t	*replicas;
	d_rank_list_t	*tmp_replicas;
	d_rank_list_t	 failed_ranks;
	d_rank_list_t	 replace_ranks;
	int		 rc;

	rc = rdb_get_ranks(svc->ps_rsvc.s_db, &replicas);
	if (rc != 0)
		D_GOTO(out, rc);
	rc = ds_pool_check_failed_replicas(map, replicas, &failed_ranks,
					   &replace_ranks);
	if (rc != 0) {
		D_DEBUG(DB_MD, DF_UUID": cannot replace failed replicas: "
			""DF_RC"\n", DP_UUID(svc->ps_uuid), DP_RC(rc));
		D_GOTO(out, rc);
	}
	if (replace_ranks.rl_nr > 0)
		ds_rsvc_add_replicas_s(&svc->ps_rsvc, &replace_ranks,
				       ds_rsvc_get_md_cap());
	if (failed_ranks.rl_nr > 0)
		ds_rsvc_remove_replicas_s(&svc->ps_rsvc, &failed_ranks);
	/** `replace_ranks.rl_ranks` is not allocated and shouldn't be freed **/
	D_FREE(failed_ranks.rl_ranks);

	if (rdb_get_ranks(svc->ps_rsvc.s_db, &tmp_replicas) == 0) {
		daos_rank_list_sort(replicas);
		daos_rank_list_sort(tmp_replicas);
		if (!daos_rank_list_identical(replicas, tmp_replicas))
			D_DEBUG(DB_MD, DF_UUID": failed to update replicas\n",
				DP_UUID(svc->ps_uuid));
		d_rank_list_free(tmp_replicas);
	}
	d_rank_list_free(replicas);
out:
	return rc;
}

/* Callers are responsible for d_rank_list_free(*replicasp). */
static int
ds_pool_update_internal(uuid_t pool_uuid, struct pool_target_id_list *tgts,
			unsigned int opc, uint32_t *map_version_p,
			struct rsvc_hint *hint, bool *p_updated,
			bool evict_rank)
{
	struct pool_svc	       *svc;
	struct rdb_tx		tx;
	struct pool_map	       *map = NULL;
	uint32_t		map_version_before;
	uint32_t		map_version = 0;
	struct pool_buf	       *map_buf = NULL;
	bool			updated = false;
	int			rc;

	rc = pool_svc_lookup_leader(pool_uuid, &svc, hint);
	if (rc != 0)
		D_GOTO(out, rc);

	rc = rdb_tx_begin(svc->ps_rsvc.s_db, svc->ps_rsvc.s_term, &tx);
	if (rc != 0)
		D_GOTO(out_svc, rc);
	ABT_rwlock_wrlock(svc->ps_lock);

	/* Create a temporary pool map based on the last committed version. */
	rc = read_map(&tx, &svc->ps_root, &map);
	if (rc != 0)
		D_GOTO(out_map, rc);

	/*
	 * Attempt to modify the temporary pool map and save its versions
	 * before and after. If the version hasn't changed, we are done.
	 */
	map_version_before = pool_map_get_version(map);
	rc = ds_pool_map_tgts_update(map, tgts, opc, evict_rank);

	if (rc != 0)
		D_GOTO(out_map, rc);

	map_version = pool_map_get_version(map);

	D_DEBUG(DF_DSMS, DF_UUID": version=%u->%u\n",
		DP_UUID(svc->ps_uuid), map_version_before, map_version);
	if (map_version == map_version_before)
		D_GOTO(out_map, rc = 0);

	/* Write the new pool map. */
	rc = pool_buf_extract(map, &map_buf);
	if (rc != 0)
		D_GOTO(out_map, rc);
	rc = write_map_buf(&tx, &svc->ps_root, map_buf, map_version);
	if (rc != 0)
		D_GOTO(out_map, rc);

	rc = rdb_tx_commit(&tx);
	if (rc != 0) {
		D_DEBUG(DB_MD, DF_UUID": failed to commit: "DF_RC"\n",
			DP_UUID(svc->ps_uuid), DP_RC(rc));
		D_GOTO(out_map, rc);
	}

	updated = true;

	/* Update svc->ps_pool to match the new pool map. */
	rc = ds_pool_tgt_map_update(svc->ps_pool, map_buf, true, map_version);
	if (rc != 0) {
		D_ERROR(DF_UUID": failed to update pool map cache: %d\n",
			DP_UUID(svc->ps_uuid), rc);
		/*
		 * We must resign to avoid handling future requests with a
		 * stale pool map cache.
		 */
		rdb_resign(svc->ps_rsvc.s_db, svc->ps_rsvc.s_term);
		rc = 0;
		goto out_map;
	}

	ds_rsvc_request_map_dist(&svc->ps_rsvc);

	replace_failed_replicas(svc, map);

out_map:
	if (map_version_p != NULL)
		*map_version_p = pool_map_get_version((map == NULL || rc != 0) ?
						      svc->ps_pool->sp_map :
						      map);
	ABT_rwlock_unlock(svc->ps_lock);
	rdb_tx_end(&tx);
	if (map)
		pool_map_decref(map);

	if (map_buf != NULL)
		pool_buf_free(map_buf);
out_svc:
	if (hint != NULL)
		ds_rsvc_set_hint(&svc->ps_rsvc, hint);
	pool_svc_put_leader(svc);
out:
	if (p_updated)
		*p_updated = updated;
	return rc;
}

static int
pool_find_all_targets_by_addr(uuid_t pool_uuid,
			      struct pool_target_addr_list *list,
			      struct pool_target_id_list *tgt_list,
			      struct pool_target_addr_list *out_list,
			      struct rsvc_hint *hint)
{
	struct pool_svc	*svc;
	struct rdb_tx	tx;
	struct pool_map *map = NULL;
	int		i;
	int		rc;

	rc = pool_svc_lookup_leader(pool_uuid, &svc, hint);
	if (rc != 0)
		D_GOTO(out, rc);

	rc = rdb_tx_begin(svc->ps_rsvc.s_db, svc->ps_rsvc.s_term, &tx);
	if (rc != 0)
		D_GOTO(out_svc, rc);
	ABT_rwlock_rdlock(svc->ps_lock);

	/* Create a temporary pool map based on the last committed version. */
	rc = read_map(&tx, &svc->ps_root, &map);

	ABT_rwlock_unlock(svc->ps_lock);
	rdb_tx_end(&tx);
	if (rc != 0)
		D_GOTO(out_svc, rc);

	for (i = 0; i < list->pta_number; i++) {
		struct pool_target *tgt;
		int tgt_nr;
		int j;
		int ret;

		tgt_nr = pool_map_find_target_by_rank_idx(map,
				list->pta_addrs[i].pta_rank,
				list->pta_addrs[i].pta_target, &tgt);
		if (tgt_nr <= 0) {
			/* Can not locate the target in pool map, let's
			 * add it to the output list
			 */
			D_WARN("Can not find %u/%d , add to out_list\n",
				list->pta_addrs[i].pta_rank,
				(int)list->pta_addrs[i].pta_target);
			ret = pool_target_addr_list_append(out_list,
						&list->pta_addrs[i]);
			if (ret) {
				rc = ret;
				break;
			}
		}

		for (j = 0; j < tgt_nr; j++) {
			struct pool_target_id tid;

			tid.pti_id = tgt[j].ta_comp.co_id;
			ret = pool_target_id_list_append(tgt_list, &tid);
			if (ret) {
				rc = ret;
				break;
			}
		}
	}
out_svc:
	pool_svc_put_leader(svc);
out:
	if (map != NULL)
		pool_map_decref(map);
	return rc;
}

/* TODO: This entire RPC mechanism should eventually be replaced by IV fetch
 * retrieving the handles instead. Tracked by DAOS-5232
 *
 * This code is a bridge that allows a reintegrating node to be told about the
 * needed handles until that IV retrieval mechanism is built.
 */
static int
redist_open_hdls_send_rpcs(uuid_t pool_uuid, d_iov_t *handles,
			   d_rank_list_t *ranks)
{
	crt_rpc_t			*tf_req;
	struct pool_tgt_dist_hdls_in	*tf_in;
	struct pool_tgt_dist_hdls_out	*tf_out;
	crt_opcode_t			opc;
	int				rc = DER_SUCCESS;
	int				i;

	/* Send an RPC to each rank with all of the open handles */
	for (i = 0; i < ranks->rl_nr; i++) {
		crt_endpoint_t svr_ep;

		svr_ep.ep_grp = NULL;
		svr_ep.ep_rank = ranks->rl_ranks[i];
		svr_ep.ep_tag = daos_rpc_tag(DAOS_REQ_POOL, 0);
		opc = DAOS_RPC_OPCODE(POOL_TGT_DIST_HDLS, DAOS_POOL_MODULE, 1);
		rc = crt_req_create(dss_get_module_info()->dmi_ctx, &svr_ep,
				    opc, &tf_req);
		if (rc != 0) {
			D_ERROR("crt_req_create(MGMT_SVC_RIP) failed, rc: "
				DF_RC".\n", DP_RC(rc));
			return rc;
		}

		tf_in = crt_req_get(tf_req);
		D_ASSERT(tf_in != NULL);
		uuid_copy(tf_in->tfi_pool_uuid, pool_uuid);
		d_iov_set(&tf_in->tfi_hdls, handles->iov_buf,
			  handles->iov_buf_len);

		rc = dss_rpc_send(tf_req);
		if (rc != 0) {
			crt_req_decref(tf_req);
			return rc;
		}

		tf_out = crt_reply_get(tf_req);
		rc = tf_out->tfo_rc;
		if (rc != 0) {
			crt_req_decref(tf_req);
			D_ERROR(DF_UUID": failed to send handle uuids to ranks "
				DF_RC"\n", DP_UUID(pool_uuid), DP_RC(rc));
			return rc;
		}
	}

	return rc;
}

struct redist_open_hdls_arg {
	/**
	 * Pointer to pointer containing flattened array of output handles
	 * Note that these are variable size, so can't be indexed as an array
	 */
	struct pool_iv_conn **hdls;
	/** Pointer to the next write location within hdls */
	struct pool_iv_conn *next;
	/** Total current size of the hdls buffer, in bytes */
	size_t hdls_size;
	/** Total used space in hdls buffer, in bytes */
	size_t hdls_used;
};

static int
get_open_handles_cb(daos_handle_t ih, d_iov_t *key, d_iov_t *val, void *varg)
{
	struct redist_open_hdls_arg *arg = varg;
	uuid_t *uuid = key->iov_buf;
	struct pool_hdl *hdl = val->iov_buf;
	struct ds_pool_hdl *lookup_hdl;
	size_t size_needed;
	int rc = DER_SUCCESS;

	if (key->iov_len != sizeof(uuid_t) ||
	    val->iov_len != sizeof(struct pool_hdl)) {
		D_ERROR("invalid key/value size: key="DF_U64" value="DF_U64"\n",
			key->iov_len, val->iov_len);
		return -DER_IO;
	}

	/* Look up the handle in the local pool to obtain the creds, which are
	 * not stored in RDB
	 */
	lookup_hdl = ds_pool_hdl_lookup(*uuid);
	if (lookup_hdl == NULL) {
		D_ERROR("Pool open handle "DF_UUID" is in RDB but not the pool",
			DP_UUID(*uuid));
		return -DER_NONEXIST;
	}

	/* Check if there's enough room is the preallocated array, and expand
	 * if not
	 */
	size_needed = arg->hdls_used + lookup_hdl->sph_cred.iov_buf_len +
		sizeof(struct pool_iv_conn);
	if (size_needed > arg->hdls_size) {
		void *newbuf = NULL;

		D_REALLOC(newbuf, *arg->hdls, size_needed);
		if (newbuf == NULL)
			D_GOTO(out_hdl, rc = -DER_NOMEM);

		/* Since this probably changed the hdls pointer, adjust the
		 * next pointer correspondingly
		 */
		*(arg->hdls) = newbuf;
		arg->next = (struct pool_iv_conn *)
			(((char *)*arg->hdls) + arg->hdls_used);
		arg->hdls_size = size_needed;
	}

	/* Copy the data */
	uuid_copy(arg->next->pic_hdl, *uuid);
	arg->next->pic_flags = hdl->ph_flags;
	arg->next->pic_capas = hdl->ph_sec_capas;
	arg->next->pic_cred_size = lookup_hdl->sph_cred.iov_buf_len;
	memcpy(arg->next->pic_creds, lookup_hdl->sph_cred.iov_buf,
	       lookup_hdl->sph_cred.iov_buf_len);

	/* Adjust the pointers for the next iteration */
	arg->hdls_used = size_needed;
	arg->next = (struct pool_iv_conn *)
		(((char *)*arg->hdls) + arg->hdls_used);

out_hdl:
	ds_pool_hdl_put(lookup_hdl);

	return DER_SUCCESS;
}

/**
 * Retrieves a flat buffer containing all currently open handles
 *
 * \param pool_uuid [IN]  The pool to get handles for
 * \param hdls      [OUT] A flat-packed buffer of all open handles
 *                        (struct pool_iv_conn). Caller must free hdls->iov_buf.
 *                        Note that these are variable size, and can not be
 *                        indexed like an array
 * \param out_size  [OUT] The size of the buffer pointed to by hdls
 *
 * \return If no handles are currently open this will return DER_SUCCESS with
 *         hdls = NULL and out_size = 0.
 *         Otherwise returns DER_SUCCESS or an -error code
 */
int
ds_pool_get_open_handles(uuid_t pool_uuid, d_iov_t *hdls)
{
	struct pool_svc			*svc;
	struct redist_open_hdls_arg	 arg;
	uint32_t			 connectable;
	struct rdb_tx			 tx;
	d_iov_t				 value;
	uint32_t			 nhandles;
	int				 rc;

	d_iov_set(hdls, NULL, 0);

	rc = pool_svc_lookup_leader(pool_uuid, &svc, NULL /* hint */);
	if (rc != 0)
		return rc;

	rc = rdb_tx_begin(svc->ps_rsvc.s_db, svc->ps_rsvc.s_term, &tx);
	if (rc != 0)
		D_GOTO(out_svc, rc);

	ABT_rwlock_rdlock(svc->ps_lock);

	/* Check if pool is being destroyed and not accepting connections */
	d_iov_set(&value, &connectable, sizeof(connectable));
	rc = rdb_tx_lookup(&tx, &svc->ps_root,
			   &ds_pool_prop_connectable, &value);
	if (rc != 0)
		D_GOTO(out_lock, rc);
	if (!connectable) {
		D_ERROR(DF_UUID": being destroyed, not accepting connections\n",
			DP_UUID(pool_uuid));
		D_GOTO(out_lock, rc = -DER_BUSY);
	}

	/* Check how many handles are currently open */
	d_iov_set(&value, &nhandles, sizeof(nhandles));
	rc = rdb_tx_lookup(&tx, &svc->ps_root, &ds_pool_prop_nhandles, &value);
	if (rc != 0)
		D_GOTO(out_lock, rc);

	/* Abort early if there are no open handles */
	if (nhandles == 0)
		D_GOTO(out_lock, rc);

	/* Preallocate an approximate amount of space for the handles and the
	 * variable-size creds field which is not accounted for in the size of
	 * the base structure. The goal here isn't to be exactly right - can't
	 * know at this point how much space is actually needed. Ballparking
	 * close enough just reduces the number of reallocations needed during
	 * iteration
	 */
	D_ALLOC(hdls->iov_buf, nhandles * (sizeof(struct pool_iv_conn) + 160));
	if (hdls->iov_buf == NULL)
		D_GOTO(out_lock, rc = -DER_NOMEM);

	/* Pass in the preallocated array and handles as pointers
	 * This allows the iterator to reallocate the array if an element
	 * was added between when we retrieved the size and iteration completes
	 */
	arg.hdls = (struct pool_iv_conn **)&hdls->iov_buf;
	arg.next = *arg.hdls;
	arg.hdls_size = nhandles * (sizeof(struct pool_iv_conn) + 128);
	arg.hdls_used = 0;

	/* Iterate the open handles and accumulate their UUIDs */
	rc = rdb_tx_iterate(&tx, &svc->ps_handles, false /* backward */,
			    get_open_handles_cb, &arg);
	if (rc != 0)
		D_GOTO(out_lock, rc);

	hdls->iov_buf_len = hdls->iov_len = arg.hdls_used;

	D_DEBUG(DF_DSMS, DF_UUID": packed %u handles into %zu bytes\n",
		DP_UUID(pool_uuid), nhandles, arg.hdls_used);

out_lock:
	ABT_rwlock_unlock(svc->ps_lock);
	rdb_tx_end(&tx);

out_svc:
	pool_svc_put_leader(svc);
	return rc;
}

static int
redist_open_hdls(uuid_t pool_uuid, d_rank_list_t *ranks)
{
	d_iov_t hdls;
	int rc;

	rc = ds_pool_get_open_handles(pool_uuid, &hdls);
	if (rc != 0)
		return rc;

	rc = redist_open_hdls_send_rpcs(pool_uuid, &hdls, ranks);
	if (rc != 0)
		D_GOTO(out_free, rc);

out_free:
	D_FREE(hdls.iov_buf);

	return rc;
}

int
ds_pool_tgt_exclude_out(uuid_t pool_uuid, struct pool_target_id_list *list)
{
	return ds_pool_update_internal(pool_uuid, list, POOL_EXCLUDE_OUT,
				       NULL, NULL, NULL, false);
}

int
ds_pool_tgt_exclude(uuid_t pool_uuid, struct pool_target_id_list *list)
{
	return ds_pool_update_internal(pool_uuid, list, POOL_EXCLUDE,
				       NULL, NULL, NULL, false);
}

int
ds_pool_tgt_add_in(uuid_t pool_uuid, struct pool_target_id_list *list)
{
	return ds_pool_update_internal(pool_uuid, list, POOL_ADD_IN,
				       NULL, NULL, NULL, false);
}

/**
 * Allocates and returns a list of unique ranks based on the input target list.
 *
 * Caller must free output list
 *
 * \param in[IN]   Input list to synthesize
 * \param out[OUT] Unique output list. Will be set to NULL if allocation failed
 */
static void
addr_list_to_rank_list(struct pool_target_addr_list *in, d_rank_list_t **out)
{
	d_rank_list_t *tmplist;
	int i;

	*out = NULL;

	tmplist = d_rank_list_alloc(in->pta_number);
	if (tmplist == NULL)
		return;

	for (i = 0; i < in->pta_number; i++)
		tmplist->rl_ranks[i] = in->pta_addrs[i].pta_rank;

	/* Make sure the list is unique, some targets might share ranks */
	d_rank_list_dup_sort_uniq(out, tmplist);

	/* Free the intermediate list */
	d_rank_list_free(tmplist);
}

/*
 * Perform a pool map update indicated by opc. If successful, the new pool map
 * version is reported via map_version. Upon -DER_NOTLEADER, a pool service
 * leader hint, if available, is reported via hint (if not NULL).
 */
static int
ds_pool_update(uuid_t pool_uuid, crt_opcode_t opc,
	       struct pool_target_addr_list *list,
	       struct pool_target_addr_list *out_list,
	       uint32_t *map_version, struct rsvc_hint *hint, bool evict_rank)
{
	daos_rebuild_opc_t		op;
	struct pool_target_id_list	target_list = { 0 };
	struct ds_pool			*pool = NULL;
	daos_prop_t			prop = { 0 };
	struct daos_prop_entry		*entry;
	bool				updated;
	int				rc;
	char				*env;

	rc = pool_find_all_targets_by_addr(pool_uuid, list, &target_list,
					   out_list, hint);
	if (rc)
		D_GOTO(out, rc);

	/* Update target by target id */
	rc = ds_pool_update_internal(pool_uuid, &target_list, opc, map_version,
				     hint, &updated, evict_rank);
	if (rc)
		D_GOTO(out, rc);

	if (!updated)
		D_GOTO(out, rc);

	/* If adding or reintegrating a node, redistribute any existing open
	 * handles to that node prior to starting the rebuild/migration process
	 */
	if (opc == POOL_REINT) {
		d_rank_list_t *ranks;

		addr_list_to_rank_list(list, &ranks);
		if (ranks == NULL)
			D_GOTO(out, rc);

		rc = redist_open_hdls(pool_uuid, ranks);
		d_rank_list_free(ranks);
		if (rc) {
			D_ERROR("redist_open_hdls fails rc: "DF_RC"\n",
				DP_RC(rc));
			D_GOTO(out, rc);
		}
	}

	switch (opc) {
	case POOL_EXCLUDE:
		op = RB_OP_FAIL;
		break;
	case POOL_DRAIN:
		op = RB_OP_DRAIN;
		break;
	case POOL_REINT:
		op = RB_OP_REINT;
		break;
	case POOL_EXTEND:
		op = RB_OP_EXTEND;
		break;
	default:
		D_GOTO(out, rc);
	}

	env = getenv(REBUILD_ENV);
	if ((env && !strcasecmp(env, REBUILD_ENV_DISABLED)) ||
	     daos_fail_check(DAOS_REBUILD_DISABLE)) {
		D_DEBUG(DB_TRACE, "Rebuild is disabled\n");
		D_GOTO(out, rc = 0);
	}

	pool = ds_pool_lookup(pool_uuid);
	D_ASSERT(pool != NULL);
	rc = ds_pool_iv_prop_fetch(pool, &prop);
	if (rc)
		D_GOTO(out, rc);

	entry = daos_prop_entry_get(&prop, DAOS_PROP_PO_SELF_HEAL);
	D_ASSERT(entry != NULL);
	if (!(entry->dpe_val & DAOS_SELF_HEAL_AUTO_REBUILD)) {
		D_DEBUG(DB_MGMT, "self healing is disabled\n");
		D_GOTO(out, rc);
	}

	rc = ds_rebuild_schedule(pool_uuid, *map_version, &target_list, op);
	if (rc != 0) {
		D_ERROR("rebuild fails rc: "DF_RC"\n", DP_RC(rc));
		D_GOTO(out, rc);
	}

out:
	if (pool)
		ds_pool_put(pool);
	daos_prop_entries_free(&prop);
	pool_target_id_list_free(&target_list);
	return rc;
}

<<<<<<< HEAD
/*
 * Currently can only add racks/top level domains. There's not currently
 * any way to specify fault domain at a better level
 */
static int
pool_extend_map(struct rdb_tx *tx, struct pool_svc *svc,
=======
static int
ds_pool_extend_internal(struct rdb_tx *tx, struct pool_svc *svc,
>>>>>>> 29373805
		uint32_t nnodes, uuid_t target_uuids[],
		d_rank_list_t *rank_list, uint32_t ndomains,
		int32_t *domains, bool *updated_p, uint32_t *map_version_p,
		struct rsvc_hint *hint)
{
	struct pool_buf		*map_buf;
	struct pool_map		*map = NULL;
	uint32_t		map_version;
	bool			updated = false;
	int			ntargets;
	int			rc;

	ntargets = nnodes * dss_tgt_nr;

	/* Create a temporary pool map based on the last committed version. */
	rc = read_map(tx, &svc->ps_root, &map);
	if (rc != 0)
		return rc;

	map_version = pool_map_get_version(map) + 1;

	rc = gen_pool_buf(map, &map_buf, map_version, ndomains, nnodes,
			ntargets, domains, target_uuids, rank_list, NULL,
			dss_tgt_nr);
	if (rc != 0)
		D_GOTO(out_map_buf, rc);

	/* Extend the current pool map */
	rc = pool_map_extend(map, map_version, map_buf);
	if (rc != 0)
		D_GOTO(out_map, rc);

	/* Write the new pool map. */
	rc = pool_buf_extract(map, &map_buf);
	if (rc != 0)
		D_GOTO(out_map, rc);

	rc = write_map_buf(tx, &svc->ps_root, map_buf, map_version);
	if (rc != 0)
		D_GOTO(out_map, rc);

	rc = rdb_tx_commit(tx);
	if (rc != 0) {
		D_DEBUG(DB_MD, DF_UUID": failed to commit: "DF_RC"\n",
			DP_UUID(svc->ps_uuid), DP_RC(rc));
			D_GOTO(out_map, rc);
	}

	updated = true;
	/* Update svc->ps_pool to match the new pool map. */
<<<<<<< HEAD
	rc = ds_pool_tgt_map_update(svc->ps_pool, map_buf, false, map_version);
=======
	rc = ds_pool_tgt_map_update(svc->ps_pool, map_buf, map_version);
>>>>>>> 29373805
	if (rc != 0) {
		/*
		* We must resign to avoid handling future requests with a
		* stale pool map cache.
		*/
		rdb_resign(svc->ps_rsvc.s_db, svc->ps_rsvc.s_term);
		rc = 0;
		goto out_map;
	}

	ds_rsvc_request_map_dist(&svc->ps_rsvc);

out_map:
	if (map_version_p != NULL)
		*map_version_p = pool_map_get_version((map == NULL || rc != 0) ?
						      svc->ps_pool->sp_map :
						      map);
	rdb_tx_end(tx);

out_map_buf:
	if (map_buf != NULL)
		pool_buf_free(map_buf);
	if (updated_p)
		*updated_p = updated;
	if (map)
		pool_map_decref(map);

	return rc;
}

<<<<<<< HEAD
static int
pool_extend_internal(uuid_t pool_uuid, struct rsvc_hint *hint,
		     uint32_t nnodes,
		     uuid_t target_uuids[], d_rank_list_t *rank_list,
		     uint32_t ndomains, int32_t *domains,
		     uint32_t *map_version_p)
{
	struct pool_svc		*svc;
	struct rdb_tx		tx;
	bool			updated = false;
	struct pool_target_id_list tgts;
=======
int
ds_pool_extend(uuid_t pool_uuid, struct rsvc_hint *hint, uint32_t nnodes,
		uuid_t target_uuids[], d_rank_list_t *rank_list,
		uint32_t ndomains, int32_t *domains, uint32_t *map_version_p)

{
	struct pool_svc		*svc = NULL;
	struct rdb_tx		tx;
	bool			updated;
>>>>>>> 29373805
	int rc;

	rc = pool_svc_lookup_leader(pool_uuid, &svc, hint);
	if (rc != 0)
<<<<<<< HEAD
		D_GOTO(out_svc, rc);
=======
		return rc;
>>>>>>> 29373805

	rc = rdb_tx_begin(svc->ps_rsvc.s_db, svc->ps_rsvc.s_term, &tx);
	if (rc != 0)
		D_GOTO(out_svc, rc);
	ABT_rwlock_wrlock(svc->ps_lock);

<<<<<<< HEAD
	/*
	 * Extend the pool map directly - this is more complicated than other
	 * operations which are handled within ds_pool_update()
	 */
	rc = pool_extend_map(&tx, svc, ndomains, target_uuids,
			     rank_list, ndomains, domains,
			     &updated, map_version_p, hint);

	if (!updated)
		D_GOTO(out_lock, rc);

	/* Get a list of all the targets being added */
	rc = pool_map_find_targets_on_ranks(svc->ps_pool->sp_map, rank_list,
					    &tgts);
	if (rc <= 0) {
		D_ERROR("failed to schedule extend rc: "DF_RC"\n", DP_RC(rc));
		D_GOTO(out_lock, rc);
	}

	/* Schedule an extension rebuild for those targets */
	rc = ds_rebuild_schedule(pool_uuid, *map_version_p, &tgts,
				 RB_OP_EXTEND);
	if (rc != 0) {
		D_ERROR("failed to schedule extend rc: "DF_RC"\n", DP_RC(rc));
		D_GOTO(out_lock, rc);
	}

out_lock:
	ABT_rwlock_unlock(svc->ps_lock);

out_svc:
	pool_target_id_list_free(&tgts);
	if (hint != NULL)
		ds_rsvc_set_hint(&svc->ps_rsvc, hint);
	pool_svc_put_leader(svc);
=======
	rc = ds_pool_extend_internal(&tx, svc, ndomains, target_uuids,
		rank_list, ndomains, domains,
		&updated, map_version_p, hint);

	ABT_rwlock_unlock(svc->ps_lock);

	if (!updated)
		D_GOTO(out_svc, rc);

	/* Do rebuild stuff here */
	/* Do rebuild stuff here */
	/* Do rebuild stuff here */
	/* Do rebuild stuff here */

out_svc:
	if (hint != NULL)
		ds_rsvc_set_hint(&svc->ps_rsvc, hint);
	pool_svc_put_leader(svc);

>>>>>>> 29373805
	return rc;
}

void
ds_pool_extend_handler(crt_rpc_t *rpc)
{
	struct pool_extend_in	*in = crt_req_get(rpc);
	struct pool_extend_out	*out = crt_reply_get(rpc);
	uuid_t			pool_uuid;
	uuid_t			*target_uuids;
	d_rank_list_t		rank_list;
	uint32_t		ndomains;
	int32_t			*domains;
	int rc;

	uuid_copy(pool_uuid, in->pei_op.pi_uuid);
	target_uuids = in->pei_tgt_uuids.ca_arrays;
	rank_list.rl_nr = in->pei_tgt_ranks->rl_nr;
	rank_list.rl_ranks = in->pei_tgt_ranks->rl_ranks;
	ndomains = in->pei_ndomains;
	domains = in->pei_domains.ca_arrays;

<<<<<<< HEAD
	rc = pool_extend_internal(pool_uuid, &out->peo_op.po_hint, ndomains,
				  target_uuids, &rank_list, ndomains, domains,
				  &out->peo_op.po_map_version);
=======
	rc = ds_pool_extend(pool_uuid, &out->peo_op.po_hint, ndomains,
		       target_uuids, &rank_list, ndomains, domains,
		       &out->peo_op.po_map_version);
>>>>>>> 29373805

	out->peo_op.po_rc = rc;
	D_DEBUG(DF_DSMS, DF_UUID": replying rpc %p: "DF_RC"\n",
		DP_UUID(in->pei_op.pi_uuid), rpc, DP_RC(rc));
	crt_reply_send(rpc);
}

void
ds_pool_update_handler(crt_rpc_t *rpc)
{
	struct pool_tgt_update_in	*in = crt_req_get(rpc);
	struct pool_tgt_update_out	*out = crt_reply_get(rpc);
	struct pool_target_addr_list	list = { 0 };
	struct pool_target_addr_list	out_list = { 0 };
	int				rc;

	if (in->pti_addr_list.ca_arrays == NULL ||
	    in->pti_addr_list.ca_count == 0)
		D_GOTO(out, rc = -DER_INVAL);

	D_DEBUG(DF_DSMS, DF_UUID": processing rpc %p: ntargets=%zu\n",
		DP_UUID(in->pti_op.pi_uuid), rpc, in->pti_addr_list.ca_count);

	list.pta_number = in->pti_addr_list.ca_count;
	list.pta_addrs = in->pti_addr_list.ca_arrays;
	rc = ds_pool_update(in->pti_op.pi_uuid, opc_get(rpc->cr_opc), &list,
			    &out_list, &out->pto_op.po_map_version,
			    &out->pto_op.po_hint, false);
	if (rc)
		D_GOTO(out, rc);

	out->pto_addr_list.ca_arrays = out_list.pta_addrs;
	out->pto_addr_list.ca_count = out_list.pta_number;

out:
	out->pto_op.po_rc = rc;
	D_DEBUG(DF_DSMS, DF_UUID": replying rpc %p: "DF_RC"\n",
		DP_UUID(in->pti_op.pi_uuid), rpc, DP_RC(rc));
	crt_reply_send(rpc);
	pool_target_addr_list_free(&out_list);
}

int
ds_pool_evict_rank(uuid_t pool_uuid, d_rank_t rank)
{
	struct pool_target_addr_list	list;
	struct pool_target_addr_list	out_list = { 0 };
	struct pool_target_addr		tgt_rank;
	uint32_t			map_version = 0;
	int				rc;

	tgt_rank.pta_rank = rank;
	tgt_rank.pta_target = -1;
	list.pta_number = 1;
	list.pta_addrs = &tgt_rank;

	rc = ds_pool_update(pool_uuid, POOL_EXCLUDE, &list, &out_list,
			    &map_version, NULL, true);

	D_DEBUG(DB_MGMT, "Exclude pool "DF_UUID"/%u rank %u: rc %d\n",
		DP_UUID(pool_uuid), map_version, rank, rc);

	pool_target_addr_list_free(&out_list);

	return rc;
}

struct evict_iter_arg {
	uuid_t *eia_hdl_uuids;
	size_t	eia_hdl_uuids_size;
	int	eia_n_hdl_uuids;
};

static int
evict_iter_cb(daos_handle_t ih, d_iov_t *key, d_iov_t *val, void *varg)
{
	struct evict_iter_arg  *arg = varg;

	D_ASSERT(arg->eia_hdl_uuids != NULL);
	D_ASSERT(arg->eia_hdl_uuids_size > sizeof(uuid_t));

	if (key->iov_len != sizeof(uuid_t) ||
	    val->iov_len != sizeof(struct pool_hdl)) {
		D_ERROR("invalid key/value size: key="DF_U64" value="DF_U64"\n",
			key->iov_len, val->iov_len);
		return -DER_IO;
	}

	/*
	 * Make sure arg->eia_hdl_uuids[arg->eia_hdl_uuids_size] have enough
	 * space for this handle.
	 */
	if (sizeof(uuid_t) * (arg->eia_n_hdl_uuids + 1) >
	    arg->eia_hdl_uuids_size) {
		uuid_t *hdl_uuids_tmp;
		size_t	hdl_uuids_size_tmp;

		hdl_uuids_size_tmp = arg->eia_hdl_uuids_size * 2;
		D_ALLOC(hdl_uuids_tmp, hdl_uuids_size_tmp);
		if (hdl_uuids_tmp == NULL)
			return -DER_NOMEM;
		memcpy(hdl_uuids_tmp, arg->eia_hdl_uuids,
		       arg->eia_hdl_uuids_size);
		D_FREE(arg->eia_hdl_uuids);
		arg->eia_hdl_uuids = hdl_uuids_tmp;
		arg->eia_hdl_uuids_size = hdl_uuids_size_tmp;
	}

	uuid_copy(arg->eia_hdl_uuids[arg->eia_n_hdl_uuids], key->iov_buf);
	arg->eia_n_hdl_uuids++;
	return 0;
}

/*
 * Callers are responsible for freeing *hdl_uuids if this function returns zero.
 */
static int
find_hdls_to_evict(struct rdb_tx *tx, struct pool_svc *svc, uuid_t **hdl_uuids,
		   size_t *hdl_uuids_size, int *n_hdl_uuids)
{
	struct evict_iter_arg	arg;
	int			rc;

	arg.eia_hdl_uuids_size = sizeof(uuid_t) * 4;
	D_ALLOC(arg.eia_hdl_uuids, arg.eia_hdl_uuids_size);
	if (arg.eia_hdl_uuids == NULL)
		return -DER_NOMEM;
	arg.eia_n_hdl_uuids = 0;

	rc = rdb_tx_iterate(tx, &svc->ps_handles, false /* backward */,
			    evict_iter_cb, &arg);
	if (rc != 0) {
		D_FREE(arg.eia_hdl_uuids);
		return rc;
	}

	*hdl_uuids = arg.eia_hdl_uuids;
	*hdl_uuids_size = arg.eia_hdl_uuids_size;
	*n_hdl_uuids = arg.eia_n_hdl_uuids;
	return 0;
}

void
ds_pool_evict_handler(crt_rpc_t *rpc)
{
	struct pool_evict_in   *in = crt_req_get(rpc);
	struct pool_evict_out  *out = crt_reply_get(rpc);
	struct pool_svc	       *svc;
	struct rdb_tx		tx;
	uuid_t		       *hdl_uuids;
	size_t			hdl_uuids_size;
	int			n_hdl_uuids;
	int			rc;

	D_DEBUG(DF_DSMS, DF_UUID": processing rpc %p\n",
		DP_UUID(in->pvi_op.pi_uuid), rpc);

	rc = pool_svc_lookup_leader(in->pvi_op.pi_uuid, &svc,
				    &out->pvo_op.po_hint);
	if (rc != 0)
		D_GOTO(out, rc);

	rc = rdb_tx_begin(svc->ps_rsvc.s_db, svc->ps_rsvc.s_term, &tx);
	if (rc != 0)
		D_GOTO(out_svc, rc);

	ABT_rwlock_wrlock(svc->ps_lock);

	rc = find_hdls_to_evict(&tx, svc, &hdl_uuids, &hdl_uuids_size,
				&n_hdl_uuids);
	if (rc != 0)
		D_GOTO(out_lock, rc);

	if (n_hdl_uuids > 0) {
		/* If pool destroy but not forcibly, error: the pool is busy */

		if (in->pvi_pool_destroy && !in->pvi_pool_destroy_force) {
			D_DEBUG(DF_DSMS, DF_UUID": busy, %u open handles\n",
				DP_UUID(in->pvi_op.pi_uuid), n_hdl_uuids);
			D_GOTO(out_free, rc = -DER_BUSY);
		} else {
			/* Pool evict, or pool destroy with force=true */
			rc = pool_disconnect_hdls(&tx, svc, hdl_uuids,
						  n_hdl_uuids, rpc->cr_ctx);
		}
	}

	/* If pool destroy and not error case, disable new connections */
	if (in->pvi_pool_destroy) {
		uint32_t	connectable = 0;
		d_iov_t		value;

		d_iov_set(&value, &connectable, sizeof(connectable));
		rc = rdb_tx_update(&tx, &svc->ps_root,
				   &ds_pool_prop_connectable, &value);
		if (rc != 0)
			D_GOTO(out_free, rc);

		ds_pool_iv_srv_hdl_invalidate(svc->ps_pool);
		D_DEBUG(DF_DSMS, DF_UUID": pool destroy/evict: mark pool for "
			"no new connections\n", DP_UUID(in->pvi_op.pi_uuid));
	}

	rc = rdb_tx_commit(&tx);
	/* No need to set out->pvo_op.po_map_version. */
out_free:
	D_FREE(hdl_uuids);
out_lock:
	ABT_rwlock_unlock(svc->ps_lock);
	rdb_tx_end(&tx);
out_svc:
	ds_rsvc_set_hint(&svc->ps_rsvc, &out->pvo_op.po_hint);
	pool_svc_put_leader(svc);
out:
	out->pvo_op.po_rc = rc;
	D_DEBUG(DF_DSMS, DF_UUID": replying rpc %p: "DF_RC"\n",
		DP_UUID(in->pvi_op.pi_uuid), rpc, DP_RC(rc));
	crt_reply_send(rpc);
}

/**
 * Send a CaRT message to the pool svc during pool destroy to test and
 * (if applicable based on force option) evict all open handles on a pool.
 *
 * \param[in]	pool_uuid	UUID of the pool
 * \param[in]	ranks		Pool service replicas
 * \param[in]	force		If true request all handles be forcibly evicted
 *
 * \return	0		Success
 *		-DER_BUSY	Open pool handles exist and no force requested
 *
 */
int
ds_pool_svc_check_evict(uuid_t pool_uuid, d_rank_list_t *ranks, uint32_t force)
{
	int			 rc;
	struct rsvc_client	 client;
	crt_endpoint_t		 ep;
	struct dss_module_info	*info = dss_get_module_info();
	crt_rpc_t		*rpc;
	struct pool_evict_in	*in;
	struct pool_evict_out	*out;

	D_DEBUG(DB_MGMT, DF_UUID": Destroy pool, inspect/evict handles\n",
		DP_UUID(pool_uuid));

	rc = rsvc_client_init(&client, ranks);
	if (rc != 0)
		D_GOTO(out, rc);

rechoose:
	ep.ep_grp = NULL; /* primary group */
	rc = rsvc_client_choose(&client, &ep);
	if (rc != 0) {
		D_ERROR(DF_UUID": cannot find pool service: "DF_RC"\n",
			DP_UUID(pool_uuid), DP_RC(rc));
		goto out_client;
	}

	rc = pool_req_create(info->dmi_ctx, &ep, POOL_EVICT, &rpc);
	if (rc != 0) {
		D_ERROR(DF_UUID": failed to create pool evict rpc: %d\n",
			DP_UUID(pool_uuid), rc);
		D_GOTO(out_client, rc);
	}

	in = crt_req_get(rpc);
	uuid_copy(in->pvi_op.pi_uuid, pool_uuid);
	uuid_clear(in->pvi_op.pi_hdl);

	/* Pool destroy (force=false): assert no open handles / do not evict.
	 * Pool destroy (force=true): evict any/all open handles on the pool.
	 */
	in->pvi_pool_destroy = 1;
	in->pvi_pool_destroy_force = force;

	rc = dss_rpc_send(rpc);
	out = crt_reply_get(rpc);
	D_ASSERT(out != NULL);

	rc = rsvc_client_complete_rpc(&client, &ep, rc,
				      out->pvo_op.po_rc,
				      &out->pvo_op.po_hint);
	if (rc == RSVC_CLIENT_RECHOOSE) {
		crt_req_decref(rpc);
		dss_sleep(1000 /* ms */);
		D_GOTO(rechoose, rc);
	}

	rc = out->pvo_op.po_rc;
	if (rc != 0)
		D_ERROR(DF_UUID": pool destroy failed to evict handles, "
			"rc: %d\n", DP_UUID(pool_uuid), rc);

	crt_req_decref(rpc);
out_client:
	rsvc_client_fini(&client);
out:
	return rc;
}

/* This RPC could be implemented by ds_rsvc. */
void
ds_pool_svc_stop_handler(crt_rpc_t *rpc)
{
	struct pool_svc_stop_in	       *in = crt_req_get(rpc);
	struct pool_svc_stop_out       *out = crt_reply_get(rpc);
	d_iov_t			id;
	int				rc;

	D_DEBUG(DF_DSMS, DF_UUID": processing rpc %p\n",
		DP_UUID(in->psi_op.pi_uuid), rpc);

	d_iov_set(&id, in->psi_op.pi_uuid, sizeof(uuid_t));
	rc = ds_rsvc_stop_leader(DS_RSVC_CLASS_POOL, &id, &out->pso_op.po_hint);

	out->pso_op.po_rc = rc;
	D_DEBUG(DF_DSMS, DF_UUID": replying rpc %p: "DF_RC"\n",
		DP_UUID(in->psi_op.pi_uuid), rpc, DP_RC(rc));
	crt_reply_send(rpc);
}

/**
 * Get a copy of the latest pool map buffer. Callers are responsible for
 * freeing iov->iov_buf with D_FREE.
 */
int
ds_pool_map_buf_get(uuid_t uuid, d_iov_t *iov, uint32_t *map_version)
{
	struct pool_svc	*svc;
	struct rdb_tx	tx;
	struct pool_buf	*map_buf;
	int		rc;

	rc = pool_svc_lookup_leader(uuid, &svc, NULL /* hint */);
	if (rc != 0)
		D_GOTO(out, rc);

	rc = rdb_tx_begin(svc->ps_rsvc.s_db, svc->ps_rsvc.s_term, &tx);
	if (rc != 0)
		D_GOTO(out_svc, rc);

	ABT_rwlock_rdlock(svc->ps_lock);
	rc = read_map_buf(&tx, &svc->ps_root, &map_buf, map_version);
	if (rc != 0) {
		D_ERROR(DF_UUID": failed to read pool map: "DF_RC"\n",
			DP_UUID(svc->ps_uuid), DP_RC(rc));
		D_GOTO(out_lock, rc);
	}
	D_ASSERT(map_buf != NULL);
	iov->iov_buf = map_buf;
	iov->iov_len = pool_buf_size(map_buf->pb_nr);
	iov->iov_buf_len = pool_buf_size(map_buf->pb_nr);
out_lock:
	ABT_rwlock_unlock(svc->ps_lock);
	rdb_tx_end(&tx);
out_svc:
	pool_svc_put_leader(svc);
out:
	return rc;
}

void
ds_pool_iv_ns_update(struct ds_pool *pool, unsigned int master_rank)
{
	ds_iv_ns_update(pool->sp_iv_ns, master_rank);
}

int
ds_pool_svc_term_get(uuid_t uuid, uint64_t *term)
{
	struct pool_svc	*svc;
	int		rc;

	rc = pool_svc_lookup_leader(uuid, &svc, NULL /* hint */);
	if (rc != 0)
		return rc;

	*term = svc->ps_rsvc.s_term;

	pool_svc_put_leader(svc);
	return 0;
}

void
ds_pool_attr_set_handler(crt_rpc_t *rpc)
{
	struct pool_attr_set_in  *in = crt_req_get(rpc);
	struct pool_op_out	 *out = crt_reply_get(rpc);
	struct pool_svc		 *svc;
	struct rdb_tx		  tx;
	int			  rc;

	D_DEBUG(DF_DSMS, DF_UUID": processing rpc %p: hdl="DF_UUID"\n",
		DP_UUID(in->pasi_op.pi_uuid), rpc, DP_UUID(in->pasi_op.pi_hdl));

	rc = pool_svc_lookup_leader(in->pasi_op.pi_uuid, &svc, &out->po_hint);
	if (rc != 0)
		goto out;

	rc = rdb_tx_begin(svc->ps_rsvc.s_db, svc->ps_rsvc.s_term, &tx);
	if (rc != 0)
		goto out_svc;

	ABT_rwlock_wrlock(svc->ps_lock);
	rc = ds_rsvc_set_attr(&svc->ps_rsvc, &tx, &svc->ps_user,
			      in->pasi_bulk, rpc, in->pasi_count);
	if (rc != 0)
		goto out_lock;

	rc = rdb_tx_commit(&tx);

out_lock:
	ABT_rwlock_unlock(svc->ps_lock);
	rdb_tx_end(&tx);
out_svc:
	ds_rsvc_set_hint(&svc->ps_rsvc, &out->po_hint);
	pool_svc_put_leader(svc);
out:
	out->po_rc = rc;
	D_DEBUG(DF_DSMS, DF_UUID": replying rpc %p: "DF_RC"\n",
		DP_UUID(in->pasi_op.pi_uuid), rpc, DP_RC(rc));
	crt_reply_send(rpc);
}

void
ds_pool_attr_get_handler(crt_rpc_t *rpc)
{
	struct pool_attr_get_in  *in = crt_req_get(rpc);
	struct pool_op_out	 *out = crt_reply_get(rpc);
	struct pool_svc		 *svc;
	struct rdb_tx		  tx;
	int			  rc;

	D_DEBUG(DF_DSMS, DF_UUID": processing rpc %p: hdl="DF_UUID"\n",
		DP_UUID(in->pagi_op.pi_uuid), rpc, DP_UUID(in->pagi_op.pi_hdl));

	rc = pool_svc_lookup_leader(in->pagi_op.pi_uuid, &svc, &out->po_hint);
	if (rc != 0)
		goto out;

	rc = rdb_tx_begin(svc->ps_rsvc.s_db, svc->ps_rsvc.s_term, &tx);
	if (rc != 0)
		goto out_svc;

	ABT_rwlock_rdlock(svc->ps_lock);
	rc = ds_rsvc_get_attr(&svc->ps_rsvc, &tx, &svc->ps_user, in->pagi_bulk,
			      rpc, in->pagi_count, in->pagi_key_length);
	ABT_rwlock_unlock(svc->ps_lock);
	rdb_tx_end(&tx);
out_svc:
	ds_rsvc_set_hint(&svc->ps_rsvc, &out->po_hint);
	pool_svc_put_leader(svc);
out:
	out->po_rc = rc;
	D_DEBUG(DF_DSMS, DF_UUID": replying rpc %p: "DF_RC"\n",
		DP_UUID(in->pagi_op.pi_uuid), rpc, DP_RC(rc));
	crt_reply_send(rpc);

}

void
ds_pool_attr_list_handler(crt_rpc_t *rpc)
{
	struct pool_attr_list_in	*in	    = crt_req_get(rpc);
	struct pool_attr_list_out	*out	    = crt_reply_get(rpc);
	struct pool_svc			*svc;
	struct rdb_tx			 tx;
	int				 rc;

	D_DEBUG(DF_DSMS, DF_UUID": processing rpc %p: hdl="DF_UUID"\n",
		DP_UUID(in->pali_op.pi_uuid), rpc, DP_UUID(in->pali_op.pi_hdl));

	rc = pool_svc_lookup_leader(in->pali_op.pi_uuid, &svc,
				    &out->palo_op.po_hint);
	if (rc != 0)
		goto out;

	rc = rdb_tx_begin(svc->ps_rsvc.s_db, svc->ps_rsvc.s_term, &tx);
	if (rc != 0)
		goto out_svc;

	ABT_rwlock_rdlock(svc->ps_lock);
	rc = ds_rsvc_list_attr(&svc->ps_rsvc, &tx, &svc->ps_user,
			       in->pali_bulk, rpc, &out->palo_size);
	ABT_rwlock_unlock(svc->ps_lock);
	rdb_tx_end(&tx);
out_svc:
	ds_rsvc_set_hint(&svc->ps_rsvc, &out->palo_op.po_hint);
	pool_svc_put_leader(svc);
out:
	out->palo_op.po_rc = rc;
	D_DEBUG(DF_DSMS, DF_UUID": replying rpc %p: "DF_RC"\n",
		DP_UUID(in->pali_op.pi_uuid), rpc, DP_RC(rc));
	crt_reply_send(rpc);
}

void
ds_pool_replicas_update_handler(crt_rpc_t *rpc)
{
	struct pool_membership_in	*in = crt_req_get(rpc);
	struct pool_membership_out	*out = crt_reply_get(rpc);
	d_rank_list_t			*ranks;
	d_iov_t				 id;
	int				 rc;

	rc = daos_rank_list_dup(&ranks, in->pmi_targets);
	if (rc != 0)
		goto out;
	d_iov_set(&id, in->pmi_uuid, sizeof(uuid_t));

	switch (opc_get(rpc->cr_opc)) {
	case POOL_REPLICAS_ADD:
		rc = ds_rsvc_add_replicas(DS_RSVC_CLASS_POOL, &id, ranks,
					  ds_rsvc_get_md_cap(), &out->pmo_hint);
		break;

	case POOL_REPLICAS_REMOVE:
		rc = ds_rsvc_remove_replicas(DS_RSVC_CLASS_POOL, &id, ranks,
					     &out->pmo_hint);
		break;

	default:
		D_ASSERT(0);
	}

	out->pmo_failed = ranks;
out:
	out->pmo_rc = rc;
	crt_reply_send(rpc);
}

/**
 * Check whether the leader replica of the given object resides
 * on current server or not.
 *
 * \param [IN]	pool_uuid	The pool UUID
 * \param [IN]	oid		The OID of the object to be checked
 * \param [IN]	version		The pool map version
 *
 * \return			+1 if leader is on current server.
 * \return			Zero if the leader resides on another server.
 * \return			Negative value if error.
 */
int
ds_pool_check_leader(uuid_t pool_uuid, daos_unit_oid_t *oid, uint32_t version)
{
	struct ds_pool		*pool;
	struct pl_map		*map = NULL;
	struct pl_obj_layout	*layout = NULL;
	struct pool_target	*target;
	struct daos_obj_md	 md = { 0 };
	int			 leader;
	d_rank_t		 myrank;
	int			 rc = 0;

	pool = ds_pool_lookup(pool_uuid);
	if (pool == NULL)
		return -DER_INVAL;

	map = pl_map_find(pool_uuid, oid->id_pub);
	if (map == NULL) {
		D_WARN("Failed to find pool map tp select leader for "
		       DF_UOID" version = %d\n", DP_UOID(*oid), version);
		rc = -DER_INVAL;
		goto out;
	}

	md.omd_id = oid->id_pub;
	md.omd_ver = version;
	rc = pl_obj_place(map, &md, NULL, &layout);
	if (rc != 0)
		goto out;

	leader = pl_select_leader(oid->id_pub, oid->id_shard,
				  layout->ol_grp_size, true,
				  pl_obj_get_shard, layout);
	if (leader < 0) {
		D_WARN("Failed to select leader for "DF_UOID
		       "version = %d: rc = %d\n",
		       DP_UOID(*oid), version, leader);
		D_GOTO(out, rc = leader);
	}

	D_DEBUG(DB_TRACE, "get new leader tgt id %d\n", leader);
	rc = pool_map_find_target(pool->sp_map, leader, &target);
	if (rc < 0)
		goto out;

	if (rc != 1)
		D_GOTO(out, rc = -DER_INVAL);

	rc = crt_group_rank(NULL, &myrank);
	if (rc < 0)
		goto out;

	if (myrank != target->ta_comp.co_rank)
		rc = 0;
	else
		rc = 1;

out:
	if (layout != NULL)
		pl_obj_layout_free(layout);
	if (map != NULL)
		pl_map_decref(map);
	ds_pool_put(pool);
	return rc;
}

/* Update pool map version for current xstream. */
int
ds_pool_child_map_refresh_sync(struct ds_pool_child *dpc)
{
	struct pool_map_refresh_ult_arg	arg;
	ABT_eventual			eventual;
	int				*status;
	int				rc;

	rc = ABT_eventual_create(sizeof(*status), &eventual);
	if (rc != ABT_SUCCESS)
		return dss_abterr2der(rc);

	arg.iua_pool_version = dpc->spc_map_version;
	uuid_copy(arg.iua_pool_uuid, dpc->spc_uuid);
	arg.iua_eventual = eventual;

	rc = dss_ult_create(ds_pool_map_refresh_ult, &arg, DSS_ULT_POOL_SRV,
			    0, 0, NULL);
	if (rc)
		D_GOTO(out_eventual, rc);

	rc = ABT_eventual_wait(eventual, (void **)&status);
	if (rc != ABT_SUCCESS)
		D_GOTO(out_eventual, rc = dss_abterr2der(rc));
	if (*status != 0)
		D_GOTO(out_eventual, rc = *status);

out_eventual:
	ABT_eventual_free(&eventual);
	return rc;
}

int
ds_pool_child_map_refresh_async(struct ds_pool_child *dpc)
{
	struct pool_map_refresh_ult_arg	*arg;
	int				rc;

	D_ALLOC_PTR(arg);
	if (arg == NULL)
		return -DER_NOMEM;
	arg->iua_pool_version = dpc->spc_map_version;
	uuid_copy(arg->iua_pool_uuid, dpc->spc_uuid);

	rc = dss_ult_create(ds_pool_map_refresh_ult, arg, DSS_ULT_POOL_SRV,
			    0, 0, NULL);
	return rc;
}


int ds_pool_prop_fetch(struct ds_pool *pool, unsigned int bits,
		       daos_prop_t **prop_out)
{
	struct pool_svc	*svc;
	struct rdb_tx	tx;
	int		rc;

	rc = pool_svc_lookup_leader(pool->sp_uuid, &svc, NULL);
	if (rc != 0)
		return rc;

	rc = rdb_tx_begin(svc->ps_rsvc.s_db, svc->ps_rsvc.s_term, &tx);
	if (rc != 0)
		D_GOTO(out_svc, rc);

	/* read optional properties */
	ABT_rwlock_rdlock(svc->ps_lock);
	rc = pool_prop_read(&tx, svc, bits, prop_out);
	ABT_rwlock_unlock(svc->ps_lock);
	if (rc != 0)
		D_GOTO(out_tx, rc);
out_tx:
	rdb_tx_end(&tx);
out_svc:
	pool_svc_put_leader(svc);
	return rc;
}

bool
is_container_from_srv(uuid_t pool_uuid, uuid_t coh_uuid)
{
	struct ds_pool	*pool;
	uuid_t		hdl_uuid;
	int		rc;

	pool = ds_pool_lookup(pool_uuid);
	if (pool == NULL) {
		D_ERROR(DF_UUID": failed to get ds_pool\n",
			DP_UUID(pool_uuid));
		return false;
	}

	rc = ds_pool_iv_srv_hdl_fetch(pool, NULL, &hdl_uuid);
	if (rc) {
		D_ERROR(DF_UUID" fetch srv hdl: %d\n", DP_UUID(pool_uuid), rc);
		return false;
	}

	return !uuid_compare(coh_uuid, hdl_uuid);
}

bool
is_pool_from_srv(uuid_t pool_uuid, uuid_t poh_uuid)
{
	struct ds_pool	*pool;
	uuid_t		hdl_uuid;
	int		rc;

	pool = ds_pool_lookup(pool_uuid);
	if (pool == NULL) {
		D_ERROR(DF_UUID": failed to get ds_pool\n",
			DP_UUID(pool_uuid));
		return false;
	}

	rc = ds_pool_iv_srv_hdl_fetch(pool, &hdl_uuid, NULL);
	ds_pool_put(pool);
	if (rc) {
		D_ERROR(DF_UUID" fetch srv hdl: %d\n", DP_UUID(pool_uuid), rc);
		return false;
	}

	return !uuid_compare(poh_uuid, hdl_uuid);
}
<|MERGE_RESOLUTION|>--- conflicted
+++ resolved
@@ -2995,15 +2995,9 @@
 }
 
 int
-<<<<<<< HEAD
 ds_pool_extend(uuid_t pool_uuid, int ntargets, uuid_t target_uuids[],
 	       const d_rank_list_t *rank_list, int ndomains,
 	       const int *domains, d_rank_list_t *svc_ranks)
-=======
-ds_pool_add(uuid_t pool_uuid, int ntargets, uuid_t target_uuids[],
-		const d_rank_list_t *rank_list, int ndomains,
-		const int *domains, d_rank_list_t *svc_ranks)
->>>>>>> 29373805
 {
 	int				rc;
 	struct rsvc_client		client;
@@ -4274,17 +4268,12 @@
 	return rc;
 }
 
-<<<<<<< HEAD
 /*
  * Currently can only add racks/top level domains. There's not currently
  * any way to specify fault domain at a better level
  */
 static int
 pool_extend_map(struct rdb_tx *tx, struct pool_svc *svc,
-=======
-static int
-ds_pool_extend_internal(struct rdb_tx *tx, struct pool_svc *svc,
->>>>>>> 29373805
 		uint32_t nnodes, uuid_t target_uuids[],
 		d_rank_list_t *rank_list, uint32_t ndomains,
 		int32_t *domains, bool *updated_p, uint32_t *map_version_p,
@@ -4335,11 +4324,7 @@
 
 	updated = true;
 	/* Update svc->ps_pool to match the new pool map. */
-<<<<<<< HEAD
 	rc = ds_pool_tgt_map_update(svc->ps_pool, map_buf, false, map_version);
-=======
-	rc = ds_pool_tgt_map_update(svc->ps_pool, map_buf, map_version);
->>>>>>> 29373805
 	if (rc != 0) {
 		/*
 		* We must resign to avoid handling future requests with a
@@ -4370,7 +4355,6 @@
 	return rc;
 }
 
-<<<<<<< HEAD
 static int
 pool_extend_internal(uuid_t pool_uuid, struct rsvc_hint *hint,
 		     uint32_t nnodes,
@@ -4382,33 +4366,17 @@
 	struct rdb_tx		tx;
 	bool			updated = false;
 	struct pool_target_id_list tgts;
-=======
-int
-ds_pool_extend(uuid_t pool_uuid, struct rsvc_hint *hint, uint32_t nnodes,
-		uuid_t target_uuids[], d_rank_list_t *rank_list,
-		uint32_t ndomains, int32_t *domains, uint32_t *map_version_p)
-
-{
-	struct pool_svc		*svc = NULL;
-	struct rdb_tx		tx;
-	bool			updated;
->>>>>>> 29373805
 	int rc;
 
 	rc = pool_svc_lookup_leader(pool_uuid, &svc, hint);
 	if (rc != 0)
-<<<<<<< HEAD
-		D_GOTO(out_svc, rc);
-=======
 		return rc;
->>>>>>> 29373805
 
 	rc = rdb_tx_begin(svc->ps_rsvc.s_db, svc->ps_rsvc.s_term, &tx);
 	if (rc != 0)
 		D_GOTO(out_svc, rc);
 	ABT_rwlock_wrlock(svc->ps_lock);
 
-<<<<<<< HEAD
 	/*
 	 * Extend the pool map directly - this is more complicated than other
 	 * operations which are handled within ds_pool_update()
@@ -4444,27 +4412,6 @@
 	if (hint != NULL)
 		ds_rsvc_set_hint(&svc->ps_rsvc, hint);
 	pool_svc_put_leader(svc);
-=======
-	rc = ds_pool_extend_internal(&tx, svc, ndomains, target_uuids,
-		rank_list, ndomains, domains,
-		&updated, map_version_p, hint);
-
-	ABT_rwlock_unlock(svc->ps_lock);
-
-	if (!updated)
-		D_GOTO(out_svc, rc);
-
-	/* Do rebuild stuff here */
-	/* Do rebuild stuff here */
-	/* Do rebuild stuff here */
-	/* Do rebuild stuff here */
-
-out_svc:
-	if (hint != NULL)
-		ds_rsvc_set_hint(&svc->ps_rsvc, hint);
-	pool_svc_put_leader(svc);
-
->>>>>>> 29373805
 	return rc;
 }
 
@@ -4487,15 +4434,9 @@
 	ndomains = in->pei_ndomains;
 	domains = in->pei_domains.ca_arrays;
 
-<<<<<<< HEAD
 	rc = pool_extend_internal(pool_uuid, &out->peo_op.po_hint, ndomains,
 				  target_uuids, &rank_list, ndomains, domains,
 				  &out->peo_op.po_map_version);
-=======
-	rc = ds_pool_extend(pool_uuid, &out->peo_op.po_hint, ndomains,
-		       target_uuids, &rank_list, ndomains, domains,
-		       &out->peo_op.po_map_version);
->>>>>>> 29373805
 
 	out->peo_op.po_rc = rc;
 	D_DEBUG(DF_DSMS, DF_UUID": replying rpc %p: "DF_RC"\n",
