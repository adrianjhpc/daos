#!/usr/bin/python
"""
  (C) Copyright 2018-2020 Intel Corporation.

  Licensed under the Apache License, Version 2.0 (the "License");
  you may not use this file except in compliance with the License.
  You may obtain a copy of the License at

     http://www.apache.org/licenses/LICENSE-2.0

  Unless required by applicable law or agreed to in writing, software
  distributed under the License is distributed on an "AS IS" BASIS,
  WITHOUT WARRANTIES OR CONDITIONS OF ANY KIND, either express or implied.
  See the License for the specific language governing permissions and
  limitations under the License.

  GOVERNMENT LICENSE RIGHTS-OPEN SOURCE SOFTWARE
  The Government's rights to use, modify, reproduce, release, perform, display,
  or disclose this software are subject to the terms of the Apache License as
  provided in Contract No. B609815.
  Any reproduction of computer software, computer software documentation, or
  portions thereof marked with this legend must also reproduce the markings.
"""
<<<<<<< HEAD
# pylint: disable=too-many-lines
=======
# pylint: disable=pylint-too-many-lines
>>>>>>> 44e9d6a6
from __future__ import print_function

import ctypes
import threading
import uuid
import os
import inspect
import sys
import enum

from . import daos_cref
from . import conversion

# pylint: disable=import-error,no-name-in-module
if sys.version_info < (3, 0):
    from .. import pydaos_shim_27 as pydaos_shim
else:
    from .. import pydaos_shim_3 as pydaos_shim
# pylint: enable=import-error,no-name-in-module

DaosObjClass = enum.Enum(
    "DaosObjClass",
    {key: value for key, value in pydaos_shim.__dict__.items()
     if key.startswith("OC_")})


DaosContPropEnum = enum.Enum(
    "DaosContPropEnum",
    {key: value for key, value in pydaos_shim.__dict__.items()
     if key.startswith("DAOS_PROP_")})


def convert_input(name, value, conversion_method):
    """Convert an input value using the specified method and handle any errors.

    Args:
        name (str): name of the input value
        value (object): input value to convert
        conversion_method (object): method used to convert the input value

    Raises:
        DaosApiError: if an error occurs during the conversion

    Returns:
        object: the value converted by the conversion_method

    """
    try:
        return conversion_method(value)
    except TypeError as error:
        raise DaosApiError("Invalid '{}' argument: {}".format(name, error))


class DaosPool(object):
    # pylint: disable=too-many-public-methods
    """A python object representing a DAOS pool."""

    def __init__(self, context):
        """Set up the python pool object, not the real pool."""
        self.attached = 0
        self.connected = 0
        self.context = context
        self.uuid = (ctypes.c_ubyte * 1)(0)
        self.group = None
        self.handle = ctypes.c_uint64(0)
        self.glob = None
        self.svc = None
        self.pool_info = None
        self.target_info = None

    def get_uuid_str(self):
        """Retrieve pool's UUID as Python string."""
        return conversion.c_uuid_to_str(self.uuid)

    def set_uuid_str(self, uuidstr):
        """Set pool UUID to a given string."""
        self.uuid = conversion.str_to_c_uuid(uuidstr)

    def set_group(self, group):
        """Set group given a string."""
        self.group = ctypes.create_string_buffer(group)

    def create(self, mode, uid, gid, scm_size, group, target_list=None,
               cb_func=None, svcn=1, nvme_size=0):
        """Send a pool creation request to the daos server group."""
        c_mode = convert_input("mode", mode, ctypes.c_int)
        c_uid = convert_input("uid", uid, ctypes.c_int)
        c_gid = convert_input("gid", gid, ctypes.c_int)
        c_scm_size = convert_input("scm_size", scm_size, ctypes.c_longlong)
        c_nvme_size = convert_input("nvme_size", nvme_size, ctypes.c_longlong)
        if group:
            self.set_group(group)
        self.uuid = (ctypes.c_ubyte * 16)()
        try:
            rank_t = ctypes.c_uint * svcn
        except TypeError as error:
            raise DaosApiError("Invalid 'svcn' argument: {}".format(error))

        # initializing with default values
        rank = rank_t(*list([999999 for dummy_i in range(svcn)]))
        rl_ranks = ctypes.POINTER(ctypes.c_uint)(rank)
        c_whatever = ctypes.create_string_buffer(b"rubbish")
        self.svc = daos_cref.RankList(rl_ranks, svcn)

        # assuming for now target list is a server rank list
        if target_list is not None:
            tlist = DaosPool.__pylist_to_array(target_list)
            c_tgts = daos_cref.RankList(tlist, len(tlist))
            tgt_ptr = ctypes.byref(c_tgts)
        else:
            tgt_ptr = None

        func = self.context.get_function('create-pool')
        # the callback function is optional, if not supplied then run the
        # create synchronously, if its there then run it in a thread
        if cb_func is None:
            ret = func(c_mode, c_uid, c_gid, self.group, tgt_ptr,
                       c_whatever, c_scm_size, c_nvme_size,
                       None, ctypes.byref(self.svc),
                       self.uuid, None)
            if ret != 0:
                self.uuid = (ctypes.c_ubyte * 1)(0)
                raise DaosApiError("Pool create returned non-zero. RC: {0}"
                                   .format(ret))
            else:
                self.attached = 1
        else:
            event = daos_cref.DaosEvent()
            params = [c_mode, c_uid, c_gid, self.group, tgt_ptr,
                      c_whatever, c_scm_size, c_nvme_size, None,
                      ctypes.byref(self.svc), self.uuid, event]
            thread = threading.Thread(target=daos_cref.AsyncWorker1,
                                      args=(func,
                                            params,
                                            self.context,
                                            cb_func,
                                            self))
            thread.start()

    def connect(self, flags, cb_func=None):
        """Connect to this pool."""
        # comment this out for now, so we can test bad data
        # if not len(self.uuid) == 16:
        #     raise DaosApiError("No existing UUID for pool.")

        c_flags = ctypes.c_uint(flags)
        c_info = daos_cref.PoolInfo()
        c_info.pi_bits = ctypes.c_ulong(-1)
        func = self.context.get_function('connect-pool')

        # the callback function is optional, if not supplied then run the
        # create synchronously, if its there then run it in a thread
        if cb_func is None:
            ret = func(self.uuid, self.group, ctypes.byref(self.svc), c_flags,
                       ctypes.byref(self.handle), ctypes.byref(c_info), None)

            if ret != 0:
                self.handle = 0
                raise DaosApiError("Pool connect returned non-zero. "
                                   "RC: {0}".format(ret))
            else:
                self.connected = 1
        else:
            event = daos_cref.DaosEvent()
            params = [self.uuid, self.group, ctypes.byref(self.svc), c_flags,
                      ctypes.byref(self.handle), ctypes.byref(c_info), event]
            thread = threading.Thread(target=daos_cref.AsyncWorker1,
                                      args=(func,
                                            params,
                                            self.context,
                                            cb_func,
                                            self))
            thread.start()

    def disconnect(self, cb_func=None):
        """Undoes the fine work done by the connect function above."""
        func = self.context.get_function('disconnect-pool')
        if cb_func is None:
            ret = func(self.handle, None)
            if ret != 0:
                raise DaosApiError("Pool disconnect returned non-zero. RC: {0}"
                                   .format(ret))
            else:
                self.connected = 0
        else:
            event = daos_cref.DaosEvent()
            params = [self.handle, event]
            thread = threading.Thread(target=daos_cref.AsyncWorker1,
                                      args=(func,
                                            params,
                                            self.context,
                                            cb_func,
                                            self))
            thread.start()

    def local2global(self):
        """Create a global pool handle that can be shared."""
        c_glob = daos_cref.IOV()
        c_glob.iov_len = 0
        c_glob.iov_buf_len = 0
        c_glob.iov_buf = None

        func = self.context.get_function("convert-plocal")
        ret = func(self.handle, ctypes.byref(c_glob))
        if ret != 0:
            raise DaosApiError("Pool local2global returned non-zero. RC: {0}"
                               .format(ret))
        # now call it for real
        c_buf = ctypes.create_string_buffer(c_glob.iov_buf_len)
        c_glob.iov_buf = ctypes.cast(c_buf, ctypes.c_void_p)
        ret = func(self.handle, ctypes.byref(c_glob))
        buf = bytearray()
        buf.extend(c_buf.raw)
        return c_glob.iov_len, c_glob.iov_buf_len, buf

    def global2local(self, iov_len, buf_len, buf):
        """Convert a global pool handle to local."""
        func = self.context.get_function("convert-pglobal")

        c_glob = daos_cref.IOV()
        c_glob.iov_len = iov_len
        c_glob.iov_buf_len = buf_len
        c_buf = ctypes.create_string_buffer(str(buf))
        c_glob.iov_buf = ctypes.cast(c_buf, ctypes.c_void_p)

        local_handle = ctypes.c_uint64(0)
        ret = func(c_glob, ctypes.byref(local_handle))
        if ret != 0:
            raise DaosApiError("Pool global2local returned non-zero. RC: {0}"
                               .format(ret))
        self.handle = local_handle
        return local_handle

    def exclude(self, rank_list, tgt=-1, cb_func=None):
        """Exclude a set of storage targets from a pool.

        Args:
            rank_list:  server rank
            tl_tgts:    Xstream targets on rank(server)
                        Default -1, it means it will exclude all targets on the
                        rank.
            cb_func:    Command to run non-blocking mode if it's True
        """
        tl_ranks = DaosPool.__pylist_to_array(rank_list)
        tl_tgts = ctypes.c_int32(tgt)
        tl_nr = ctypes.c_uint32(1)
        c_tgts = ctypes.pointer(
            daos_cref.DTgtList(tl_ranks, ctypes.pointer(tl_tgts), tl_nr))

        if self.svc is None:
            c_svc = None
        else:
            c_svc = ctypes.pointer(self.svc)
        func = self.context.get_function('exclude-target')
        if cb_func is None:
            ret = func(self.uuid, self.group, c_svc, c_tgts, None)
            if ret != 0:
                raise DaosApiError("Pool exclude returned non-zero. RC: {0}"
                                   .format(ret))
        else:
            event = daos_cref.DaosEvent()
            params = [self.uuid, self.group, c_svc,
                      ctypes.byref(c_tgts), event]
            thread = threading.Thread(target=daos_cref.AsyncWorker1,
                                      args=(func,
                                            params,
                                            self.context,
                                            cb_func,
                                            self))
            thread.start()

    def extend(self):
        """Extend the pool to more targets."""
        raise NotImplementedError("Extend not implemented in C API yet.")

    def evict(self, cb_func=None):
        """Evict all connections to a pool."""
        func = self.context.get_function('evict-client')

        if cb_func is None:
            ret = func(self.uuid, self.group, ctypes.byref(self.svc), None)
            if ret != 0:
                raise DaosApiError("Pool evict returned non-zero. "
                                   "RC: {0}".format(ret))
        else:
            event = daos_cref.DaosEvent()
            params = [self.uuid, self.group, ctypes.byref(self.svc), event]
            thread = threading.Thread(target=daos_cref.AsyncWorker1,
                                      args=(func,
                                            params,
                                            self.context,
                                            cb_func,
                                            self))
            thread.start()

    def tgt_add(self, rank_list, tgt=-1, cb_func=None):
        """Add a set of storage targets to a pool.

        Args:
            rank_list:  server rank
            tl_tgts:    Xstream targets on rank(server)
                        Default -1 it means it will add all targets on the rank
            cb_func:    Command to run non-blocking mode if it's True
        """
        tl_ranks = DaosPool.__pylist_to_array(rank_list)
        tl_tgts = ctypes.c_int32(tgt)
        tl_nr = ctypes.c_uint32(1)
        c_tgts = ctypes.pointer(
            daos_cref.DTgtList(tl_ranks, ctypes.pointer(tl_tgts), tl_nr))
        func = self.context.get_function("add-target")

        if cb_func is None:
            ret = func(self.uuid, self.group, ctypes.byref(self.svc),
                       ctypes.byref(c_tgts), None)
            if ret != 0:
                raise DaosApiError("Pool tgt_add returned non-zero. RC: {0}"
                                   .format(ret))
        else:
            event = daos_cref.DaosEvent()
            params = [self.uuid, self.group, ctypes.byref(self.svc),
                      ctypes.byref(c_tgts), event]
            thread = threading.Thread(target=daos_cref.AsyncWorker1,
                                      args=(func,
                                            params,
                                            self.context,
                                            cb_func,
                                            self))
            thread.start()

    def exclude_out(self, rank_list, tgt=-1, cb_func=None):
        """Exclude completely a set of storage targets from a pool.

        Args:
            rank_list:  server rank
            tl_tgts:    Xstream targets on rank(server).
                        Default -1 it means it will exclude out all targets on
                        the rank.
            cb_func:    Command to run non-blocking mode if it's True
        """
        tl_ranks = DaosPool.__pylist_to_array(rank_list)
        tl_tgts = ctypes.c_int32(tgt)
        tl_nr = ctypes.c_uint32(1)
        c_tgts = ctypes.pointer(
            daos_cref.DTgtList(tl_ranks, ctypes.pointer(tl_tgts), tl_nr))

        func = self.context.get_function('kill-target')
        if cb_func is None:
            ret = func(self.uuid, self.group, ctypes.byref(self.svc),
                       ctypes.byref(c_tgts), None)
            if ret != 0:
                raise DaosApiError(
                    "Pool exclude_out returned non-zero. RC: {0}".format(ret))
        else:
            event = daos_cref.DaosEvent()
            params = [self.uuid, self.group, ctypes.byref(self.svc),
                      ctypes.byref(c_tgts), event]
            thread = threading.Thread(target=daos_cref.AsyncWorker1,
                                      args=(func,
                                            params,
                                            self.context,
                                            cb_func,
                                            self))
            thread.start()

    def pool_svc_stop(self, cb_func=None):
        """Stop the current pool service leader."""
        func = self.context.get_function('stop-service')

        if cb_func is None:
            ret = func(self.handle, None)
            if ret != 0:
                raise DaosApiError("Pool svc_Stop returned non-zero. RC: {0}"
                                   .format(ret))
        else:
            event = daos_cref.DaosEvent()
            params = [self.handle, event]
            thread = threading.Thread(target=daos_cref.AsyncWorker1,
                                      args=(func,
                                            params,
                                            self.context,
                                            cb_func, self))
            thread.start()

    def pool_query(self, cb_func=None):
        """Query pool information."""
        self.pool_info = daos_cref.PoolInfo()
        func = self.context.get_function('query-pool')
        # Query space and Rebuild info
        self.pool_info.pi_bits = ctypes.c_ulong(-1)

        if cb_func is None:
            ret = func(self.handle, None, ctypes.byref(self.pool_info),
                       None, None)
            if ret != 0:
                raise DaosApiError("Pool query returned non-zero. RC: {0}"
                                   .format(ret))
            return self.pool_info
        else:
            event = daos_cref.DaosEvent()
            params = [self.handle, None, ctypes.byref(self.pool_info), None,
                      event]
            thread = threading.Thread(target=daos_cref.AsyncWorker1,
                                      args=(func,
                                            params,
                                            self.context,
                                            cb_func,
                                            self))
            thread.start()
        return None

    def target_query(self, tgt):
        """Query information of storage targets within a DAOS pool."""
        raise NotImplementedError("Target_query not yet implemented in C API.")

    def destroy(self, force, cb_func=None):
        """Destroy DAOS pool."""
        if not len(self.uuid) == 16 or self.attached == 0:
            raise DaosApiError("No existing UUID for pool.")

        c_force = ctypes.c_uint(force)
        func = self.context.get_function('destroy-pool')

        if cb_func is None:
            ret = func(self.uuid, self.group, c_force, None)
            if ret != 0:
                raise DaosApiError("Pool destroy returned non-zero. RC: {0}"
                                   .format(ret))
            else:
                self.attached = 0
        else:
            event = daos_cref.DaosEvent()
            params = [self.uuid, self.group, c_force, event]

            thread = threading.Thread(target=daos_cref.AsyncWorker1,
                                      args=(func,
                                            params,
                                            self.context,
                                            cb_func, self))
            thread.start()

    def set_svc(self, rank):
        """Set svc.

        Note: support for a single rank only
        """
        svc_rank = ctypes.c_uint(rank)
        rl_ranks = ctypes.POINTER(ctypes.c_uint)(svc_rank)
        self.svc = daos_cref.RankList(rl_ranks, 1)

    def list_attr(self, poh=None, cb_func=None):
        """Retrieve a list of user-defined pool attribute values.

        Args:
            poh [Optional]:     Pool Handler.
            cb_func[Optional]:  To run API in Asynchronous mode.
        return:
            total_size[int]: Total aggregate size of attributes names.
            buffer[String]: Complete aggregated attributes names.
        """
        # in odd test scenarios might want to override the handle
        if poh is not None:
            self.handle = poh

        # This is for getting the Aggregate size of all attributes names first
        # if it's not passed as a dictionary.

        sbuf = ctypes.create_string_buffer(5000).raw
        t_size = ctypes.pointer(ctypes.c_size_t(5000))

        func = self.context.get_function('list-pool-attr')
        ret = func(self.handle, sbuf, t_size)
        if ret != 0:
            raise DaosApiError("Pool List-attr returned non-zero. RC:{0}"
                               .format(ret))
        buf = t_size[0]

        buff = ctypes.create_string_buffer(buf + 1).raw
        total_size = ctypes.pointer(ctypes.c_size_t(buf + 1))

        # the async version
        if cb_func is None:
            ret = func(self.handle, buff, total_size, None)
            if ret != 0:
                raise DaosApiError("Pool List Attribute returned non-zero. "
                                   "RC: {0}".format(ret))
        else:
            event = daos_cref.DaosEvent()
            params = [self.handle, buff, total_size, event]
            thread = threading.Thread(target=daos_cref.AsyncWorker1,
                                      args=(func,
                                            params,
                                            self.context,
                                            cb_func,
                                            self))
            thread.start()
        return total_size.contents, buff

    def set_attr(self, data, poh=None, cb_func=None):
        """Set a list of user-defined container attributes.

        Args:
            data[Required]:     Dictionary of Attribute name and value.
            poh [Optional]:     Pool Handler
            cb_func[Optional]:  To run API in Asynchronous mode.
        return:
            None
        """
        if poh is not None:
            self.handle = poh

        func = self.context.get_function('set-pool-attr')

        att_names = (ctypes.c_char_p * len(data))(*list(data.keys()))
        names = ctypes.cast(att_names, ctypes.POINTER(ctypes.c_char_p))

        no_of_att = ctypes.c_int(len(data))

        att_values = (ctypes.c_char_p * len(data))(*list(data.values()))
        values = ctypes.cast(att_values, ctypes.POINTER(ctypes.c_char_p))

        size_of_att_val = []
        for key in data.keys():
            if data[key] is not None:
                size_of_att_val.append(len(data[key]))
            else:
                size_of_att_val.append(0)
        sizes = (ctypes.c_size_t * len(data))(*size_of_att_val)

        # the callback function is optional, if not supplied then run the
        # create synchronously, if its there then run it in a thread
        if cb_func is None:
            ret = func(self.handle, no_of_att, names, values, sizes, None)
            if ret != 0:
                raise DaosApiError("Pool Set Attribute returned non-zero"
                                   "RC: {0}".format(ret))
        else:
            event = daos_cref.DaosEvent()
            params = [self.handle, no_of_att, names, values, sizes, event]
            thread = threading.Thread(target=daos_cref.AsyncWorker1,
                                      args=(func,
                                            params,
                                            self.context,
                                            cb_func,
                                            self))
            thread.start()

    def get_attr(self, attr_names, poh=None, cb_func=None):
        """Retrieve a list of user-defined pool attribute values.

        Args:
            attr_names:         list of attributes to retrieve
            poh [Optional]:     Pool Handle if you really want to override it
            cb_func[Optional]:  To run API in Asynchronous mode.
        return:
            Requested Attributes as a dictionary.
        """
        if not attr_names:
            raise DaosApiError("Attribute list should not be blank")

        # for some unusual test cases you might want to override handle
        if poh is not None:
            self.handle = poh

        attr_count = len(attr_names)
        attr_names_c = (ctypes.c_char_p * attr_count)(*attr_names)

        no_of_att = ctypes.c_int(attr_count)
        buffers = ctypes.c_char_p * attr_count
        buff = buffers(*[ctypes.c_char_p(ctypes.create_string_buffer(100).raw)
                         for i in range(attr_count)])

        size_of_att_val = [100] * attr_count
        sizes = (ctypes.c_size_t * attr_count)(*size_of_att_val)

        func = self.context.get_function('get-pool-attr')
        if cb_func is None:
            ret = func(self.handle, no_of_att, ctypes.byref(attr_names_c),
                       ctypes.byref(buff), sizes, None)
            if ret != 0:
                raise DaosApiError("Pool Get Attribute returned non-zero. "
                                   "RC: {0}".format(ret))
        else:
            event = daos_cref.DaosEvent()
            params = [self.handle, no_of_att, ctypes.byref(attr_names_c),
                      ctypes.byref(buff), sizes, event]
            thread = threading.Thread(target=daos_cref.AsyncWorker1,
                                      args=(func,
                                            params,
                                            self.context,
                                            cb_func,
                                            self))
            thread.start()

        results = {}
        i = 0
        for attr in attr_names:
            results[attr] = buff[i][:sizes[i]]
            i += 1

        return results

    @staticmethod
    def __pylist_to_array(pylist):
        """Convert a python list into an array."""
        try:
            array = (ctypes.c_uint32 * len(pylist))(*pylist)
        except TypeError as error:
            raise DaosApiError(
                "Error converting python list {} to an array: {}".format(
                    pylist, error))
        return array


class DaosObjClassOld(enum.IntEnum):
    """Enumeration of old object class names."""

    DAOS_OC_TINY_RW = 1
    DAOS_OC_SMALL_RW = 2
    DAOS_OC_LARGE_RW = 3
    DAOS_OC_R2S_RW = 4
    DAOS_OC_R2_RW = 5
    DAOS_OC_R2_MAX_RW = 6
    DAOS_OC_R3S_RW = 7
    DAOS_OC_R3_RW = 8
    DAOS_OC_R3_MAX_RW = 9
    DAOS_OC_R4S_RW = 10
    DAOS_OC_R4_RW = 11
    DAOS_OC_R4_MAX_RW = 12
    DAOS_OC_REPL_MAX_RW = 13
    DAOS_OC_ECHO_TINY_RW = 14
    DAOS_OC_ECHO_R2S_RW = 15
    DAOS_OC_ECHO_R3S_RW = 16
    DAOS_OC_ECHO_R4S_RW = 17
    DAOS_OC_R1S_SPEC_RANK = 19
    DAOS_OC_R2S_SPEC_RANK = 20
    DAOS_OC_R3S_SPEC_RANK = 21
    DAOS_OC_EC_K2P1_L32K = 22
    DAOS_OC_EC_K2P2_L32K = 23
    DAOS_OC_EC_K8P2_L1M = 24


# pylint: disable=no-member
ConvertObjClass = {
    DaosObjClassOld.DAOS_OC_TINY_RW:     DaosObjClass.OC_S1,
    DaosObjClassOld.DAOS_OC_SMALL_RW:    DaosObjClass.OC_S4,
    DaosObjClassOld.DAOS_OC_LARGE_RW:    DaosObjClass.OC_SX,
    DaosObjClassOld.DAOS_OC_R2S_RW:      DaosObjClass.OC_RP_2G1,
    DaosObjClassOld.DAOS_OC_R2_RW:       DaosObjClass.OC_RP_2G2,
    DaosObjClassOld.DAOS_OC_R2_MAX_RW:   DaosObjClass.OC_RP_2GX,
    DaosObjClassOld.DAOS_OC_R3S_RW:      DaosObjClass.OC_RP_3G1,
    DaosObjClassOld.DAOS_OC_R3_RW:       DaosObjClass.OC_RP_3G2,
    DaosObjClassOld.DAOS_OC_R3_MAX_RW:   DaosObjClass.OC_RP_3GX,
    DaosObjClassOld.DAOS_OC_R4S_RW:      DaosObjClass.OC_RP_4G1,
    DaosObjClassOld.DAOS_OC_R4_RW:       DaosObjClass.OC_RP_4G2,
    DaosObjClassOld.DAOS_OC_R4_MAX_RW:   DaosObjClass.OC_RP_4GX,
    DaosObjClassOld.DAOS_OC_REPL_MAX_RW: DaosObjClass.OC_RP_XSF
}
# pylint: enable=no-member


def get_object_class(item):
    """Get the DAOS object class that represents the specified item.

    Args:
        item (object): object enumeration class name, number, or object

    Raises:
        DaosApiError: if the object class name does not match

    Returns:
        DaosObjClass: the DaosObjClass representing the object provided.

    """
    if not isinstance(item, (DaosObjClassOld, DaosObjClass)):
        # Convert an integer or string into the DAOS object class with the
        # matching value or name
        for enum_class in (DaosObjClassOld, DaosObjClass):
            for attr in ("value", "name"):
                if item in [getattr(oclass, attr) for oclass in enum_class]:
                    if attr == "name":
                        item = enum_class[item]
                    else:
                        item = enum_class(item)
                    break
    if isinstance(item, DaosObjClassOld):
        try:
            # Return the new DAOS object class that replaces the old class
            return ConvertObjClass[item]
        except KeyError:
            # No conversion exists for the old DAOS object class
            raise DaosApiError(
                "No conversion exists for the {} DAOS object class".format(
                    item))
    elif isinstance(item, DaosObjClass):
        return item
    else:
        raise DaosApiError(
            "Unknown DAOS object enumeration class for {} ({})".format(
                item, type(item)))


class DaosObj(object):
    """A class representing an object stored in a DAOS container."""

    def __init__(self, context, container, c_oid=None):
        """Create a DaosObj object."""
        self.context = context
        self.container = container
        self.c_oid = c_oid
        self.c_tgts = None
        self.attr = None
        self.obj_handle = None
        self.tgt_rank_list = []

    def __del__(self):
        """Clean up this object."""
        if self.obj_handle is not None:
            func = self.context.get_function('close-obj')
            ret = func(self.obj_handle, None)
            if ret != 0:
                raise DaosApiError("Object close returned non-zero. RC: {0} "
                                   "handle: {1}".format(ret, self.obj_handle))
            self.obj_handle = None

    def create(self, rank=None, objcls=None):
        """Create a DAOS object by generating an oid.

        Args:
            rank (int, optional): server rank. Defaults to None.
            objcls (object, optional): the DAOS class for this object specified
                as either one of the DAOS object class enumerations or an
                enumeration name or value. Defaults to DaosObjClass.OC_RP_XSF.

        Raises:
            DaosApiError: if the object class is invalid

        """
        func = self.context.get_function('generate-oid')

        # Convert the object class into an valid object class enumeration value
        if objcls is None:
            # pylint: disable=no-member
            obj_cls_int = DaosObjClass.OC_RP_XSF.value
        else:
            obj_cls_int = get_object_class(objcls).value

        func.restype = daos_cref.DaosObjId
        self.c_oid = func(obj_cls_int, 0, 0)

        if rank is not None:
            self.c_oid.hi |= rank << 24

    def open(self):
        """Open the object so we can interact with it."""
        c_mode = ctypes.c_uint(2)
        self.obj_handle = ctypes.c_uint64(0)

        func = self.context.get_function('open-obj')
        ret = func(self.container.coh, self.c_oid, c_mode,
                   ctypes.byref(self.obj_handle), None)
        if ret != 0:
            raise DaosApiError("Object open returned non-zero. RC: {0}"
                               .format(ret))

    def close(self):
        """Close this object."""
        if self.obj_handle is not None:
            func = self.context.get_function('close-obj')
            ret = func(self.obj_handle, None)
            if ret != 0:
                raise DaosApiError("Object close returned non-zero. RC: {0}"
                                   .format(ret))
            self.obj_handle = None

    def refresh_attr(self, txn=daos_cref.DAOS_TX_NONE):
        """Get object attributes and save internally.

        NOTE: THIS FUNCTION ISN'T IMPLEMENTED ON THE DAOS SIDE

        txn --Optional transaction handle to query at. Default DAOS_TX_NONE for
              an independent transaction
        """
        if self.c_oid is None:
            raise DaosApiError(
                "refresh_attr called but object not initialized")
        if self.obj_handle is None:
            self.open()

        rank_list = ctypes.cast(ctypes.pointer((ctypes.c_uint32 * 5)()),
                                ctypes.POINTER(ctypes.c_uint32))
        self.c_tgts = daos_cref.RankList(rank_list, 5)

        func = self.context.get_function('query-obj')
        func(self.obj_handle, txn, None, self.c_tgts, None)

    def get_layout(self):
        """Get object target layout info.

        NOTE: THIS FUNCTION ISN'T PART OF THE PUBLIC API
        """
        if self.c_oid is None:
            raise DaosApiError("get_layout object is not initialized")
        if self.obj_handle is None:
            self.open()

        obj_layout_ptr = ctypes.POINTER(daos_cref.DaosObjLayout)()

        func = self.context.get_function('get-layout')
        ret = func(
            self.container.coh, self.c_oid, ctypes.byref(obj_layout_ptr))

        if ret == 0:
            shards = obj_layout_ptr[0].ol_shards[0][0].os_replica_nr
            del self.tgt_rank_list[:]
            for i in range(0, shards):
                self.tgt_rank_list.append(
                    obj_layout_ptr[0].ol_shards[0][0].os_ranks[i])
        else:
            raise DaosApiError("get_layout returned. RC: {0}".format(ret))

    def punch(self, txn, cb_func=None):
        """Delete this object but only from the specified transaction.

        Function arguments:
        txn      --the tx from which keys will be deleted.
        cb_func  --an optional callback function
        """
        if self.obj_handle is None:
            self.open()

        c_tx = ctypes.c_uint64(txn)

        # the callback function is optional, if not supplied then run the
        # punch synchronously, if its there then run it in a thread
        func = self.context.get_function('punch-obj')
        if cb_func is None:
            ret = func(self.obj_handle, c_tx, 0, None)
            if ret != 0:
                raise DaosApiError("punch-dkeys returned non-zero. RC: {0}"
                                   .format(ret))
        else:
            event = daos_cref.DaosEvent()
            params = [self.obj_handle, c_tx, event]
            thread = threading.Thread(target=daos_cref.AsyncWorker1,
                                      args=(func,
                                            params,
                                            self.context,
                                            cb_func,
                                            self))
            thread.start()

    def punch_dkeys(self, txn, dkeys, cb_func=None):
        """Delete dkeys and associated data from an object for a transaction.

        Args:
            txn (int): the transaction from which keys will be deleted
            dkeys (list): the keys to be deleted, None will be passed as NULL
            cb_func (object, optional): callback function. Defaults to None.

        Raises:
            DaosApiError: if there is an error deleting the keys.

        """
        if self.obj_handle is None:
            self.open()

        c_tx = ctypes.c_uint64(txn)

        if dkeys is None:
            c_len_dkeys = 0
            c_dkeys = None
        else:
            c_len_dkeys = ctypes.c_uint(len(dkeys))
            c_dkeys = (daos_cref.IOV * len(dkeys))()
            i = 0
            for dkey in dkeys:
                c_dkey = ctypes.create_string_buffer(dkey)
                c_dkeys[i].iov_buf = ctypes.cast(c_dkey, ctypes.c_void_p)
                c_dkeys[i].iov_buf_len = ctypes.sizeof(c_dkey)
                c_dkeys[i].iov_len = ctypes.sizeof(c_dkey)
                i += 1

        # the callback function is optional, if not supplied then run the
        # create synchronously, if its there then run it in a thread
        func = self.context.get_function('punch-dkeys')
        if cb_func is None:
            ret = func(self.obj_handle, c_tx, 0, c_len_dkeys,
                       ctypes.byref(c_dkeys), None)
            if ret != 0:
                raise DaosApiError("punch-dkeys returned non-zero. RC: {0}"
                                   .format(ret))
        else:
            event = daos_cref.DaosEvent()
            params = [
                self.obj_handle, c_tx, c_len_dkeys, ctypes.byref(c_dkeys),
                event]
            thread = threading.Thread(target=daos_cref.AsyncWorker1,
                                      args=(func,
                                            params,
                                            self.context,
                                            cb_func,
                                            self))
            thread.start()

    def punch_akeys(self, txn, dkey, akeys, cb_func=None):
        """Delete akeys and associated data from a dkey for a transaction.

        Args:
            txn (int): the transaction from which keys will be deleted.
            dkey (str): the parent dkey from which the akeys will be deleted
            akeys (list): a list of akeys (strings) which are to be deleted
            cb_func ([type], optional): callback function. Defaults to None.

        Raises:
            DaosApiError: if there is an error deleting the akeys.

        """
        if self.obj_handle is None:
            self.open()

        c_tx = ctypes.c_uint64(txn)

        c_dkey_iov = daos_cref.IOV()
        c_dkey = ctypes.create_string_buffer(dkey)
        c_dkey_iov.iov_buf = ctypes.cast(c_dkey, ctypes.c_void_p)
        c_dkey_iov.iov_buf_len = ctypes.sizeof(c_dkey)
        c_dkey_iov.iov_len = ctypes.sizeof(c_dkey)

        c_len_akeys = ctypes.c_uint(len(akeys))
        c_akeys = (daos_cref.IOV * len(akeys))()
        i = 0
        for akey in akeys:
            c_akey = ctypes.create_string_buffer(akey)
            c_akeys[i].iov_buf = ctypes.cast(c_akey, ctypes.c_void_p)
            c_akeys[i].iov_buf_len = ctypes.sizeof(c_akey)
            c_akeys[i].iov_len = ctypes.sizeof(c_akey)
            i += 1

        # the callback function is optional, if not supplied then run the
        # create synchronously, if its there then run it in a thread
        func = self.context.get_function('punch-akeys')
        if cb_func is None:
            ret = func(self.obj_handle, c_tx, 0, ctypes.byref(c_dkey_iov),
                       c_len_akeys, ctypes.byref(c_akeys), None)
            if ret != 0:
                raise DaosApiError("punch-akeys returned non-zero. RC: {0}"
                                   .format(ret))
        else:
            event = daos_cref.DaosEvent()
            params = [self.obj_handle, c_tx, ctypes.byref(c_dkey_iov),
                      c_len_akeys, ctypes.byref(c_akeys), event]
            thread = threading.Thread(target=daos_cref.AsyncWorker1,
                                      args=(func,
                                            params,
                                            self.context,
                                            cb_func,
                                            self))
            thread.start()


class IORequest(object):
    """Python object that centralizes details about an I/O type.

    Type is either 1 (single) or 2 (array)
    """

    def __init__(self, context, container, obj, rank=None, iotype=1,
                 objtype=None):
        """Initialize an IORequest object.

        Args:
            context (DaosContext): the daos environment and other info
            container (DaosContainer): the container storing the object
            obj (DaosObject, None): None to create a new object or the OID of
                an existing obj
            rank (int, optional): utilized with certain object types to
                force obj to a specific server. Defaults to None.
            iotype (int, optional): 1 for single, 2 for array. Defaults to 1.
            objtype (object, optional): the DAOS class for this object
                specified as either one of the DAOS object class enumerations
                or an enumeration name or value. Defaults to None.
        """
        self.context = context
        self.container = container

        if obj is None:
            # create a new object
            self.obj = DaosObj(context, container)
            self.obj.create(rank, objtype)
            self.obj.open()
        else:
            self.obj = obj

        self.io_type = ctypes.c_int(iotype)

        self.sgl = daos_cref.SGL()

        self.iod = daos_cref.DaosIODescriptor()

        # epoch range still in IOD for some reason
        # Commenting epoch_range because it was creating issue DAOS-2028.
        # self.epoch_range = EpochRange()
        self.txn = 0

    def __del__(self):
        """Cleanup this request."""
        pass

    def insert_array(self, dkey, akey, c_data, txn=daos_cref.DAOS_TX_NONE):
        """Set up the I/O Vector and I/O descriptor for an array insertion.

        This function is limited to a single descriptor and a single
        scatter gather list.  The single SGL can have any number of
        entries as dictated by the c_data parameter.
        """
        sgl_iov_list = (daos_cref.IOV * len(c_data))()
        idx = 0
        for item in c_data:
            sgl_iov_list[idx].iov_len = item[1]
            sgl_iov_list[idx].iov_buf_len = item[1]
            sgl_iov_list[idx].iov_buf = ctypes.cast(item[0], ctypes.c_void_p)
            idx += 1

        self.sgl.sg_iovs = ctypes.cast(ctypes.pointer(sgl_iov_list),
                                       ctypes.POINTER(daos_cref.IOV))
        self.sgl.sg_nr = len(c_data)
        self.sgl.sg_nr_out = len(c_data)

        extent = daos_cref.Extent()
        extent.rx_idx = 0
        extent.rx_nr = len(c_data)

        # setup the descriptor
        self.iod.iod_name.iov_buf = ctypes.cast(akey, ctypes.c_void_p)
        self.iod.iod_name.iov_buf_len = ctypes.sizeof(akey)
        self.iod.iod_name.iov_len = ctypes.sizeof(akey)
        self.iod.iod_type = 2
        self.iod.iod_size = c_data[0][1]
        self.iod.iod_nr = 1
        self.iod.iod_recxs = ctypes.pointer(extent)

        # now do it
        func = self.context.get_function('update-obj')

        dkey_iov = daos_cref.IOV()
        dkey_iov.iov_buf = ctypes.cast(dkey, ctypes.c_void_p)
        dkey_iov.iov_buf_len = ctypes.sizeof(dkey)
        dkey_iov.iov_len = ctypes.sizeof(dkey)

        ret = func(self.obj.obj_handle, txn, 0, ctypes.byref(dkey_iov),
                   1, ctypes.byref(self.iod), ctypes.byref(self.sgl), None)
        if ret != 0:
            raise DaosApiError("Object update returned non-zero. RC: {0}"
                               .format(ret))

    def fetch_array(self, dkey, akey, rec_count, rec_size,
                    txn=daos_cref.DAOS_TX_NONE):
        """Retrieve an array data from a dkey/akey pair.

        dkey      --1st level key for the array value
        akey      --2nd level key for the array value
        rec_count --how many array indices (records) to retrieve
        rec_size  --size in bytes of a single record
        txn       --which transaction to read the value from.
                    Default is independent transaction (DAOS_TX_NONE)
        """
        # setup the descriptor, we are only handling a single descriptor that
        # covers an arbitrary number of consecutive array entries
        extent = daos_cref.Extent()
        extent.rx_idx = 0
        extent.rx_nr = ctypes.c_ulong(rec_count.value)

        self.iod.iod_name.iov_buf = ctypes.cast(akey, ctypes.c_void_p)
        self.iod.iod_name.iov_buf_len = ctypes.sizeof(akey)
        self.iod.iod_name.iov_len = ctypes.sizeof(akey)
        self.iod.iod_type = 2
        self.iod.iod_size = rec_size
        self.iod.iod_nr = 1
        self.iod.iod_recxs = ctypes.pointer(extent)

        # setup the scatter/gather list, we are only handling an
        # an arbitrary number of consecutive array entries of the same size
        sgl_iov_list = (daos_cref.IOV * rec_count.value)()
        for i in range(rec_count.value):
            sgl_iov_list[i].iov_buf_len = rec_size
            sgl_iov_list[i].iov_buf = (
                ctypes.cast(ctypes.create_string_buffer(rec_size.value),
                            ctypes.c_void_p))
        self.sgl.sg_iovs = ctypes.cast(ctypes.pointer(sgl_iov_list),
                                       ctypes.POINTER(daos_cref.IOV))
        self.sgl.sg_nr = rec_count
        self.sgl.sg_nr_out = rec_count

        dkey_iov = daos_cref.IOV()
        dkey_iov.iov_buf = ctypes.cast(dkey, ctypes.c_void_p)
        dkey_iov.iov_buf_len = ctypes.sizeof(dkey)
        dkey_iov.iov_len = ctypes.sizeof(dkey)

        # now do it
        func = self.context.get_function('fetch-obj')

        ret = func(self.obj.obj_handle, txn, 0, ctypes.byref(dkey_iov), 1,
                   ctypes.byref(self.iod), ctypes.byref(self.sgl), None, None)
        if ret != 0:
            raise DaosApiError("Array fetch returned non-zero. RC: {0}"
                               .format(ret))

        # convert the output into a python list rather than return C types
        # outside this file
        output = []
        for i in range(rec_count.value):
            output.append(ctypes.string_at(sgl_iov_list[i].iov_buf,
                                           rec_size.value))
        return output

    def single_insert(self, dkey, akey, value, size,
                      txn=daos_cref.DAOS_TX_NONE):
        """Update object with with a single value.

        dkey  --1st level key for the array value
        akey  --2nd level key for the array value
        value --string value to insert
        size  --size of the string
        txn   --which transaction to write to.
                Default is independent transaction (DAOS_TX_NONE)
        """
        # put the data into the scatter gather list
        sgl_iov = daos_cref.IOV()
        sgl_iov.iov_len = size
        sgl_iov.iov_buf_len = size
        if value is not None:
            sgl_iov.iov_buf = ctypes.cast(value, ctypes.c_void_p)
        # testing only path
        else:
            sgl_iov.iov_buf = None
        self.sgl.sg_iovs = ctypes.pointer(sgl_iov)
        self.sgl.sg_nr = 1
        self.sgl.sg_nr_out = 1

        # setup the descriptor
        if akey is not None:
            self.iod.iod_name.iov_buf = ctypes.cast(akey, ctypes.c_void_p)
            self.iod.iod_name.iov_buf_len = ctypes.sizeof(akey)
            self.iod.iod_name.iov_len = ctypes.sizeof(akey)
            self.iod.iod_type = 1
            self.iod.iod_size = size
            self.iod.iod_nr = 1

        # now do it
        if dkey is not None:
            dkey_iov = daos_cref.IOV()
            dkey_iov.iov_buf = ctypes.cast(dkey, ctypes.c_void_p)
            dkey_iov.iov_buf_len = ctypes.sizeof(dkey)
            dkey_iov.iov_len = ctypes.sizeof(dkey)
            dkey_ptr = ctypes.pointer(dkey_iov)
        else:
            dkey_ptr = None

        func = self.context.get_function('update-obj')
        ret = func(self.obj.obj_handle, txn, 0, dkey_ptr, 1,
                   ctypes.byref(self.iod), ctypes.byref(self.sgl), None)
        if ret != 0:
            raise DaosApiError("Object update returned non-zero. RC: {0}"
                               .format(ret))

    def single_fetch(self, dkey, akey, size, test_hints=None,
                     txn=daos_cref.DAOS_TX_NONE):
        """Retrieve a single value from a dkey/akey pair.

        dkey --1st level key for the single value
        akey --2nd level key for the single value
        size --size of the string
        txn  --which transaction to read from.
               Default is independent transaction (DAOS_TX_NONE)
        test_hints --optional set of values that allow for error injection,
            supported values 'sglnull', 'iodnull'.

        a string containing the value is returned
        """
        # init test_hints if necessary
        if test_hints is None:
            test_hints = []

        if any("sglnull" in s for s in test_hints):
            sgl_ptr = None
            buf = ctypes.create_string_buffer(0)
        else:
            sgl_iov = daos_cref.IOV()
            sgl_iov.iov_len = ctypes.c_size_t(size)
            sgl_iov.iov_buf_len = ctypes.c_size_t(size)

            buf = ctypes.create_string_buffer(size)
            sgl_iov.iov_buf = ctypes.cast(buf, ctypes.c_void_p)
            self.sgl.sg_iovs = ctypes.pointer(sgl_iov)
            self.sgl.sg_nr = 1
            self.sgl.sg_nr_out = 1

            sgl_ptr = ctypes.pointer(self.sgl)

        # self.epoch_range.epr_lo = 0
        # self.epoch_range.epr_hi = ~0

        # setup the descriptor

        if any("iodnull" in s for s in test_hints):
            iod_ptr = None
        else:
            self.iod.iod_name.iov_buf = ctypes.cast(akey, ctypes.c_void_p)
            self.iod.iod_name.iov_buf_len = ctypes.sizeof(akey)
            self.iod.iod_name.iov_len = ctypes.sizeof(akey)
            self.iod.iod_type = 1
            self.iod.iod_size = ctypes.c_size_t(size)
            self.iod.iod_nr = 1
            # self.iod.iod_eprs = ctypes.cast(ctypes.pointer(self.epoch_range),
            #                                 ctypes.c_void_p)
            iod_ptr = ctypes.pointer(self.iod)

        if dkey is not None:
            dkey_iov = daos_cref.IOV()
            dkey_iov.iov_buf = ctypes.cast(dkey, ctypes.c_void_p)
            dkey_iov.iov_buf_len = ctypes.sizeof(dkey)
            dkey_iov.iov_len = ctypes.sizeof(dkey)
            dkey_ptr = ctypes.pointer(dkey_iov)
        else:
            dkey_ptr = None

        # now do it
        func = self.context.get_function('fetch-obj')
        ret = func(self.obj.obj_handle, txn, 0, dkey_ptr,
                   1, iod_ptr, sgl_ptr, None, None)
        if ret != 0:
            raise DaosApiError("Object fetch returned non-zero. RC: {0}"
                               .format(ret))
        return buf

    def multi_akey_insert(self, dkey, data, txn):
        """Update object with with multiple values.

        Each value is tagged with an akey.  This is a bit of a mess but need to
        refactor all the I/O functions as a group at some point.

        dkey  --1st level key for the values
        data  --a list of tuples (akey, value)
        txn   --which transaction to write to.
        """
        # put the data into the scatter gather list
        count = len(data)
        c_count = ctypes.c_uint(count)
        iods = (daos_cref.DaosIODescriptor * count)()
        sgl_list = (daos_cref.SGL * count)()
        i = 0
        for tup in data:

            sgl_iov = daos_cref.IOV()
            sgl_iov.iov_len = ctypes.c_size_t(len(tup[1])+1)
            sgl_iov.iov_buf_len = ctypes.c_size_t(len(tup[1])+1)
            sgl_iov.iov_buf = ctypes.cast(tup[1], ctypes.c_void_p)

            sgl_list[i].sg_nr_out = 1
            sgl_list[i].sg_nr = 1
            sgl_list[i].sg_iovs = ctypes.pointer(sgl_iov)

            iods[i].iod_name.iov_buf = ctypes.cast(tup[0], ctypes.c_void_p)
            iods[i].iod_name.iov_buf_len = ctypes.sizeof(tup[0])
            iods[i].iod_name.iov_len = ctypes.sizeof(tup[0])
            iods[i].iod_type = 1
            iods[i].iod_size = len(tup[1])+1
            iods[i].iod_nr = 1
            i += 1
        iod_ptr = ctypes.pointer(iods)
        sgl_ptr = ctypes.pointer(sgl_list)

        if dkey is not None:
            dkey_iov = daos_cref.IOV()
            dkey_iov.iov_buf = ctypes.cast(dkey, ctypes.c_void_p)
            dkey_iov.iov_buf_len = ctypes.sizeof(dkey)
            dkey_iov.iov_len = ctypes.sizeof(dkey)
            dkey_ptr = ctypes.pointer(dkey_iov)
        else:
            dkey_ptr = None

        # now do it
        func = self.context.get_function('update-obj')
        ret = func(self.obj.obj_handle, txn, 0, dkey_ptr, c_count,
                   iod_ptr, sgl_ptr, None)
        if ret != 0:
            raise DaosApiError("Object update returned non-zero. RC: {0}"
                               .format(ret))

    def multi_akey_fetch(self, dkey, keys, txn):
        """Retrieve multiple akeys & associated data.

        This is kind of a mess but will refactor all the I/O functions at some
        point.

        dkey --1st level key for the array value
        keys --a list of tuples where each tuple is an (akey, size), where size
             is the size of the data for that key
        txn --which tx to read from.

        returns a dictionary containing the akey:value pairs
        """
        # create scatter gather list to hold the returned data also
        # create the descriptor
        count = len(keys)
        c_count = ctypes.c_uint(count)
        i = 0
        sgl_list = (daos_cref.SGL * count)()
        iods = (daos_cref.DaosIODescriptor * count)()
        for key in keys:
            sgl_iov = daos_cref.IOV()
            sgl_iov.iov_len = ctypes.c_ulong(key[1].value+1)
            sgl_iov.iov_buf_len = ctypes.c_ulong(key[1].value+1)
            buf = ctypes.create_string_buffer(key[1].value+1)
            sgl_iov.iov_buf = ctypes.cast(buf, ctypes.c_void_p)

            sgl_list[i].sg_nr_out = 1
            sgl_list[i].sg_nr = 1
            sgl_list[i].sg_iovs = ctypes.pointer(sgl_iov)

            iods[i].iod_name.iov_buf = ctypes.cast(key[0], ctypes.c_void_p)
            iods[i].iod_name.iov_buf_len = ctypes.sizeof(key[0])
            iods[i].iod_name.iov_len = ctypes.sizeof(key[0])
            iods[i].iod_type = 1
            iods[i].iod_size = ctypes.c_ulong(key[1].value+1)

            iods[i].iod_nr = 1
            i += 1
        sgl_ptr = ctypes.pointer(sgl_list)

        dkey_iov = daos_cref.IOV()
        dkey_iov.iov_buf = ctypes.cast(dkey, ctypes.c_void_p)
        dkey_iov.iov_buf_len = ctypes.sizeof(dkey)
        dkey_iov.iov_len = ctypes.sizeof(dkey)

        # now do it
        func = self.context.get_function('fetch-obj')

        ret = func(self.obj.obj_handle, txn, 0, ctypes.byref(dkey_iov),
                   c_count, ctypes.byref(iods), sgl_ptr, None, None)
        if ret != 0:
            raise DaosApiError("multikey fetch returned non-zero. RC: {0}"
                               .format(ret))
        result = {}
        i = 0
        for sgl in sgl_list:
            char_p = ctypes.cast((sgl.sg_iovs).contents.iov_buf,
                                 ctypes.c_char_p)
            result[(keys[i][0]).value] = char_p.value
            i += 1

        return result


class DaosContProperties(ctypes.Structure):
    # pylint: disable=too-few-public-methods
    """ This is a python container properties
    structure used to set the type(eg: posix),
    enable checksum.
    NOTE: This structure can be enhanced in
    future for setting other container properties
    (if needed)
    """
    _fields_ = [("type", ctypes.c_char*10),
                ("enable_chksum", ctypes.c_bool),
                ("srv_verify", ctypes.c_bool),
                ("chksum_type", ctypes.c_uint64),
                ("chunk_size", ctypes.c_uint64)]

    def __init__(self):
        # Set some default values for
        # container input parameters.
        # NOTE: This is not the actual
        # container properties. These are
        # input variables which is used
        # to set appropriate
        # container properties.
        super(DaosContProperties, self).__init__()
        self.type = "Unknown"
        self.enable_chksum = False
        self.srv_verify = False
        self.chksum_type = ctypes.c_uint64(100)
        self.chunk_size = ctypes.c_uint64(0)


class DaosInputParams(object):
    # pylint: disable=too-few-public-methods
    """ This is a helper python method
    which can be used to pack input
    parameters for create methods
    (eg: container or pool (future)).
    """
    def __init__(self):
        super(DaosInputParams, self).__init__()
        # Get the input params for setting
        # container properties for
        # create method.
        self.co_prop = DaosContProperties()

    def get_con_create_params(self):
        """ Get the container create params.
        This method is used to pack
        input parameters as a structure.
        Perform a get_con_create_params
        and update the appropriate
        input params before calling the
        create container method.
        """
        return self.co_prop


class DaosContainer(object):
    # pylint: disable=too-many-public-methods
    """A python object representing a DAOS container."""

    def __init__(self, context):
        """Set up the python container object, not the real container."""
        self.context = context
        self.attached = 0
        self.opened = 0

        self.uuid = (ctypes.c_ubyte * 1)(0)
        self.coh = ctypes.c_uint64(0)
        self.poh = ctypes.c_uint64(0)
        self.info = daos_cref.ContInfo()
        # Get access to container input params
        self.input = DaosInputParams()
        # Export the cont create params structure for user.
        self.cont_input_values = self.input.get_con_create_params()
        self.cont_prop = None

    def get_uuid_str(self):
        """Return C representation of Python string."""
        return conversion.c_uuid_to_str(self.uuid)

    def create(self, poh, con_uuid=None, con_prop=None, cb_func=None):
        # pylint: disable=too-many-branches
        """Send a container creation request to the daos server group."""
        # create a random uuid if none is provided
        self.uuid = (ctypes.c_ubyte * 16)()
        if con_uuid is None:
            conversion.c_uuid(uuid.uuid4(), self.uuid)
        elif con_uuid == "NULLPTR":
            self.uuid = None
        else:
            conversion.c_uuid(con_uuid, self.uuid)
        self.poh = poh
        if con_prop is not None:
            self.cont_input_values = con_prop
        # We will support only basic properties. Full
        # container properties will not be exposed.
        # Create DaosProperty for checksum
        # 1. Layout Type.
        # 2. Enable checksum,
        # 3. Server Verfiy
        # 4. Chunk Size Allocation.
        if ((self.cont_input_values.type != "Unknown")
                and (self.cont_input_values.enable_chksum is False)):
            # Only type like posix, hdf5 defined.
            num_prop = 1
        elif ((self.cont_input_values.type == "Unknown")
              and (self.cont_input_values.enable_chksum is True)):
            # Obly checksum enabled.
            num_prop = 3
        elif ((self.cont_input_values.type != "Unknown")
              and (self.cont_input_values.enable_chksum is True)):
            # Both layout and checksum properties defined
            num_prop = 4

        if ((self.cont_input_values.type != "Unknown")
                or (self.cont_input_values.enable_chksum is True)):
            self.cont_prop = daos_cref.DaosProperty(num_prop)
        # idx index is used to increment the dpp_entried array
        # value. If layer_type is None and checksum is enabled
        # the index will vary. [eg: layer is none, checksum
        # dpp_entries will start with idx=0. If layer is not
        # none, checksum dpp_entries will start at idx=1.]
        idx = 0
        if self.cont_input_values.type != "Unknown":
            self.cont_prop.dpp_entries[idx].dpe_type = ctypes.c_uint32(
                DaosContPropEnum.DAOS_PROP_CO_LAYOUT_TYPE.value)
            if self.cont_input_values.type == "posix":
                self.cont_prop.dpp_entries[idx].dpe_val = ctypes.c_uint64(
                    DaosContPropEnum.DAOS_PROP_CO_LAYOUT_POSIX.value)
            elif self.cont_input_values.type == "hdf5":
                self.cont_prop.dpp_entries[idx].dpe_val = ctypes.c_uint64(
                    DaosContPropEnum.DAOS_PROP_CO_LAYOUT_HDF5.value)
            else:
                self.cont_prop.dpp_entries[idx].dpe_val = ctypes.c_uint64(
                    DaosContPropEnum.DAOS_PROP_CO_LAYOUT_UNKOWN.value)
            idx = idx + 1
        # If checksum flag is enabled.
        if self.cont_input_values.enable_chksum is True:
            self.cont_prop.dpp_entries[idx].dpe_type = ctypes.c_uint32(
                DaosContPropEnum.DAOS_PROP_CO_CSUM.value)
            if self.cont_input_values.chksum_type == 100:
                self.cont_prop.dpp_entries[idx].dpe_val = ctypes.c_uint64(1)
            else:
                self.cont_prop.dpp_entries[idx].dpe_val = ctypes.c_uint64(
                    self.cont_input_values.chksum_type)
            idx = idx + 1
            self.cont_prop.dpp_entries[idx].dpe_type = ctypes.c_uint32(
                DaosContPropEnum.DAOS_PROP_CO_CSUM_SERVER_VERIFY.value)
            if self.cont_input_values.srv_verify is True:
                self.cont_prop.dpp_entries[idx].dpe_val = ctypes.c_uint64(1)
            else:
                self.cont_prop.dpp_entries[idx].dpe_val = ctypes.c_uint64(0)
            idx = idx + 1
            self.cont_prop.dpp_entries[idx].dpe_type = ctypes.c_uint32(
                DaosContPropEnum.DAOS_PROP_CO_CSUM_CHUNK_SIZE.value)
            if self.cont_input_values.chunk_size == 0:
                self.cont_prop.dpp_entries[idx].dpe_val = ctypes.c_uint64(
                    16384)
            else:
                self.cont_prop.dpp_entries[idx].dpe_val = ctypes.c_uint64(
                    self.cont_input_values.chunk_size)

        func = self.context.get_function('create-cont')

        # the callback function is optional, if not supplied then run the
        # create synchronously, if its there then run it in a thread
        if cb_func is None:
            if self.cont_prop is None:
                ret = func(self.poh, self.uuid, None, None)
            else:
                ret = func(self.poh, self.uuid, ctypes.byref(self.cont_prop),
                           None)
            if ret != 0:
                self.uuid = (ctypes.c_ubyte * 1)(0)
                raise DaosApiError(
                    "Container create returned non-zero. RC: {0}".format(
                        ret))
            else:
                self.attached = 1
        else:
            event = daos_cref.DaosEvent()
            if self.cont_prop is None:
                params = [self.poh, self.uuid, None, None, event]
            else:
                params = [self.poh, self.uuid, ctypes.byref(self.cont_prop),
                          None, event]
            thread = threading.Thread(target=daos_cref.AsyncWorker1,
                                      args=(func,
                                            params,
                                            self.context,
                                            cb_func,
                                            self))
            thread.start()

    def destroy(self, force=1, poh=None, con_uuid=None, cb_func=None):
        """Send a container destroy request to the daos server group."""
        # caller can override pool handle and uuid
        if poh is not None:
            self.poh = poh
        if con_uuid is not None:
            conversion.c_uuid(con_uuid, self.uuid)

        c_force = ctypes.c_uint(force)

        func = self.context.get_function('destroy-cont')

        # the callback function is optional, if not supplied then run the
        # create synchronously, if its there then run it in a thread
        if cb_func is None:
            ret = func(self.poh, self.uuid, c_force, None)
            if ret != 0:
                raise DaosApiError("Container destroy returned non-zero. "
                                   "RC: {0}".format(ret))
            else:
                self.attached = 0
        else:
            event = daos_cref.DaosEvent()
            params = [self.poh, self.uuid, c_force, event]
            thread = threading.Thread(target=daos_cref.AsyncWorker1,
                                      args=(func,
                                            params,
                                            self.context,
                                            cb_func,
                                            self))
            thread.start()

    def open(self, poh=None, cuuid=None, flags=None, cb_func=None):
        """Send a container open request to the daos server group."""
        # parameters can be used to associate this python object with a
        # DAOS container or they may already have been set
        if poh is not None:
            self.poh = poh
        if cuuid is not None:
            conversion.c_uuid(cuuid, self.uuid)

        # Note that 2 is read/write
        c_flags = ctypes.c_uint(2)
        if flags is not None:
            c_flags = ctypes.c_uint(flags)

        func = self.context.get_function('open-cont')

        # the callback function is optional, if not supplied then run the
        # create synchronously, if its there then run it in a thread
        if cb_func is None:
            ret = func(self.poh, self.uuid, c_flags, ctypes.byref(self.coh),
                       ctypes.byref(self.info), None)
            if ret != 0:
                raise DaosApiError("Container open returned non-zero. RC: {0}"
                                   .format(ret))
            else:
                self.opened = 1
        else:
            event = daos_cref.DaosEvent()
            params = [self.poh, self.uuid, c_flags, ctypes.byref(self.coh),
                      ctypes.byref(self.info), event]
            thread = threading.Thread(target=daos_cref.AsyncWorker1,
                                      args=(func,
                                            params,
                                            self.context,
                                            cb_func,
                                            self))
            thread.start()

    def close(self, coh=None, cb_func=None):
        """Send a container close request to the daos server group."""
        # parameters can be used to associate this python object with a
        # DAOS container or they may already have been set
        if coh is not None:
            self.coh = coh

        func = self.context.get_function('close-cont')

        # the callback function is optional, if not supplied then run the
        # create synchronously, if its there then run it in a thread
        if cb_func is None:
            ret = func(self.coh, None)
            if ret != 0:
                raise DaosApiError("Container close returned non-zero. RC: {0}"
                                   .format(ret))
            else:
                self.opened = 0
        else:
            event = daos_cref.DaosEvent()
            params = [self.coh, event]
            thread = threading.Thread(target=daos_cref.AsyncWorker1,
                                      args=(func,
                                            params,
                                            self.context,
                                            cb_func,
                                            self))
            thread.start()

    def query(self, coh=None, cb_func=None):
        """Query container information."""
        # allow caller to override the handle
        if coh is not None:
            self.coh = coh

        func = self.context.get_function('query-cont')

        if cb_func is None:
            ret = func(self.coh, ctypes.byref(self.info), None, None)
            if ret != 0:
                raise DaosApiError("Container query returned non-zero. RC: {0}"
                                   .format(ret))
            return self.info
        else:
            event = daos_cref.DaosEvent()
            params = [self.coh, ctypes.byref(self.info), None, event]
            thread = threading.Thread(target=daos_cref.AsyncWorker1,
                                      args=(func,
                                            params,
                                            self.context,
                                            cb_func,
                                            self))
            thread.start()
        return None

    def get_new_tx(self):
        """Start a transaction on this container."""
        # container should be  in the open state
        if self.coh == 0:
            raise DaosApiError("Container needs to be open.")

        txn = 0
        c_tx = ctypes.c_uint64(txn)

        func = self.context.get_function('open-tx')
        ret = func(self.coh, ctypes.byref(c_tx), None)
        if ret != 0:
            raise DaosApiError("tx open returned non-zero. RC: {0}"
                               .format(ret))

        return c_tx.value

    def commit_tx(self, txn):
        """Commit a transaction that is done being modified."""
        # container should be  in the open state
        if self.coh == 0:
            raise DaosApiError("Container needs to be open.")

        func = self.context.get_function('commit-tx')
        ret = func(txn, None)
        if ret != 0:
            raise DaosApiError("TX commit returned non-zero. RC: {0}"
                               .format(ret))

    def close_tx(self, txn):
        """Close out a transaction that is done being modified."""
        # container should be  in the open state
        if self.coh == 0:
            raise DaosApiError("Container needs to be open.")

        c_tx = ctypes.c_uint64(txn)

        func = self.context.get_function('close-tx')
        ret = func(c_tx, None)
        if ret != 0:
            raise DaosApiError("TX close returned non-zero. RC: {0}"
                               .format(ret))

    def abort_tx(self, txn):
        """Abort a transaction that is done being modified."""
        # container should be  in the open state
        if self.coh == 0:
            raise DaosApiError("Container needs to be open.")

        c_tx = ctypes.c_uint64(txn)

        func = self.context.get_function('destroy-tx')
        ret = func(c_tx, None)
        if ret != 0:
            raise DaosApiError("TX abort returned non-zero. RC: {0}"
                               .format(ret))

    def write_an_array_value(self, datalist, dkey, akey, obj=None, rank=None,
                             obj_cls=None, txn=daos_cref.DAOS_TX_NONE):
        """Write an array of data to an object.

        If an object is not supplied a new one is created.  The update occurs
        in its own epoch and the epoch is committed once the update is
        complete.

        As a simplification I'm expecting the datalist values, dkey and akey
        to be strings.  The datalist values should all be the same size.
        """
        # container should be  in the open state
        if self.coh == 0:
            raise DaosApiError("Container needs to be open.")

        # build a list of tuples where each tuple contains one of the array
        # values and its length in bytes (characters since really expecting
        # strings as the data)
        c_values = []
        for item in datalist:
            c_values.append((ctypes.create_string_buffer(item), len(item)+1))
        c_dkey = ctypes.create_string_buffer(dkey)
        c_akey = ctypes.create_string_buffer(akey)

        # oid can be None in which case a new one is created
        ioreq = IORequest(self.context, self, obj, rank, 2, objtype=obj_cls)
        ioreq.insert_array(c_dkey, c_akey, c_values, txn)

        return ioreq.obj

    def write_an_obj(self, thedata, size, dkey, akey, obj=None, rank=None,
                     obj_cls=None, txn=daos_cref.DAOS_TX_NONE):
        """Write a single value to an object.

        If an object isn't supplied a new one is created.  The update occurs in
        its own epoch and the epoch is committed once the update is complete.
        The default object class specified here, 13, means replication.
        """
        # container should be  in the open state
        if self.coh == 0:
            raise DaosApiError("Container needs to be open.")

        if thedata is not None:
            c_value = ctypes.create_string_buffer(thedata)
        else:
            c_value = None
        c_size = ctypes.c_size_t(size)

        if dkey is None:
            c_dkey = None
        else:
            c_dkey = ctypes.create_string_buffer(dkey)
        if akey is None:
            c_akey = None
        else:
            c_akey = ctypes.create_string_buffer(akey)

        # obj can be None in which case a new one is created
        ioreq = IORequest(self.context, self, obj, rank, objtype=obj_cls)
        ioreq.single_insert(c_dkey, c_akey, c_value, c_size, txn)

        return ioreq.obj

    def write_multi_akeys(self, dkey, data, obj=None, rank=None, obj_cls=None,
                          txn=daos_cref.DAOS_TX_NONE):
        """Write multiple values to an object, each tagged with a unique akey.

        If an object isn't supplied a new one is created.  The update
        occurs in its own epoch and the epoch is committed once the update is
        complete.

        dkey --the first level key under which all the data is stored.
        data --a list of tuples where each tuple is (akey, data)
        obj  --the object to insert the data into, if None then a new object
               is created.
        rank --the rank to send the update request to
        txn  --which transaction to write to default is independent transaction
                (DAOS_TX_NONE)
        """
        # container should be  in the open state
        if self.coh == 0:
            raise DaosApiError("Container needs to be open.")

        if dkey is None:
            c_dkey = None
        else:
            c_dkey = ctypes.create_string_buffer(dkey)

        c_data = []
        for tup in data:
            newtup = (ctypes.create_string_buffer(tup[0]),
                      ctypes.create_string_buffer(tup[1]))
            c_data.append(newtup)

        # obj can be None in which case a new one is created
        ioreq = IORequest(self.context, self, obj, rank, objtype=obj_cls)

        ioreq.multi_akey_insert(c_dkey, c_data, txn)

        return ioreq.obj

    def read_an_array(self, rec_count, rec_size, dkey, akey, obj,
                      txn=daos_cref.DAOS_TX_NONE):
        """Read an array value from the specified object.

        rec_count --number of records (array indicies) to read
        rec_size --each value in the array must be this size

        """
        # container should be  in the open state
        if self.coh == 0:
            raise DaosApiError("Container needs to be open.")

        c_rec_count = ctypes.c_uint(rec_count)
        c_rec_size = ctypes.c_size_t(rec_size)
        c_dkey = ctypes.create_string_buffer(dkey)
        c_akey = ctypes.create_string_buffer(akey)

        ioreq = IORequest(self.context, self, obj)
        buf = ioreq.fetch_array(c_dkey, c_akey, c_rec_count,
                                c_rec_size, txn)
        return buf

    def read_multi_akeys(self, dkey, data, obj, txn=daos_cref.DAOS_TX_NONE):
        """Read multiple values as given by their akeys.

        dkey  --which dkey to read from
        obj   --which object to read from
        txn   --which tx to read from, Default is DAOS_TX_NONE
        data  --a list of tuples (akey, size) where akey is
                the 2nd level key, size is the maximum data
                size for the paired akey

        returns a dictionary of akey:data pairs
        """
        # container should be  in the open state
        if self.coh == 0:
            raise DaosApiError("Container needs to be open.")

        c_dkey = ctypes.create_string_buffer(dkey)

        c_data = []
        for tup in data:
            newtup = (ctypes.create_string_buffer(tup[0]),
                      ctypes.c_size_t(tup[1]))
            c_data.append(newtup)

        ioreq = IORequest(self.context, self, obj)
        buf = ioreq.multi_akey_fetch(c_dkey, c_data, txn)
        return buf

    def read_an_obj(self, size, dkey, akey, obj, test_hints=None,
                    txn=daos_cref.DAOS_TX_NONE):
        """Read a single value from an object in this container."""
        # init test_hints if necessary
        if test_hints is None:
            test_hints = []

        # container should be in the open state
        if self.coh == 0:
            raise DaosApiError("Container needs to be open.")

        if dkey is None:
            c_dkey = None
        else:
            c_dkey = ctypes.create_string_buffer(dkey)
        c_akey = ctypes.create_string_buffer(akey)

        ioreq = IORequest(self.context, self, obj)
        buf = ioreq.single_fetch(c_dkey, c_akey, size, test_hints, txn)
        return buf

    def local2global(self):
        """Create a global container handle that can be shared."""
        c_glob = daos_cref.IOV()
        c_glob.iov_len = 0
        c_glob.iov_buf_len = 0
        c_glob.iov_buf = None

        func = self.context.get_function("convert-clocal")
        ret = func(self.coh, ctypes.byref(c_glob))
        if ret != 0:
            raise DaosApiError("Cntnr local2global returned non-zero. RC: {0}"
                               .format(ret))
        # now call it for real
        c_buf = ctypes.create_string_buffer(c_glob.iov_buf_len)
        c_glob.iov_buf = ctypes.cast(c_buf, ctypes.c_void_p)
        ret = func(self.coh, ctypes.byref(c_glob))
        buf = bytearray()
        buf.extend(c_buf.raw)
        return c_glob.iov_len, c_glob.iov_buf_len, buf

    def global2local(self, iov_len, buf_len, buf):
        """Convert a global container handle to a local handle."""
        func = self.context.get_function("convert-cglobal")

        c_glob = daos_cref.IOV()
        c_glob.iov_len = iov_len
        c_glob.iov_buf_len = buf_len
        c_buf = ctypes.create_string_buffer(str(buf))
        c_glob.iov_buf = ctypes.cast(c_buf, ctypes.c_void_p)

        local_handle = ctypes.c_uint64(0)

        ret = func(self.poh, c_glob, ctypes.byref(local_handle))
        if ret != 0:
            raise DaosApiError("Container global2local returned non-zero. "
                               "RC: {0}".format(ret))
        self.coh = local_handle
        return local_handle

    def list_attr(self, coh=None, cb_func=None):
        """Retrieve a list of user-defined container attribute values.

        Args:
            coh [Optional]:     Container Handler.
            cb_func[Optional]:  To run API in Asynchronous mode.
        return:
            total_size[int]: Total aggregate size of attributes names.
            buffer[String]: Complete aggregated attributes names.
        """
        if coh is not None:
            self.coh = coh
        func = self.context.get_function('list-cont-attr')

        # This is for getting the Aggregate size of all attributes names first
        # if it's not passed as a dictionary.
        sbuf = ctypes.create_string_buffer(100).raw
        t_size = ctypes.pointer(ctypes.c_size_t(100))
        ret = func(self.coh, sbuf, t_size)
        if ret != 0:
            raise DaosApiError("Container list-cont-attr returned non-zero. "
                               "RC: {0}".format(ret))
        buf = t_size[0]

        buff = ctypes.create_string_buffer(buf + 1).raw
        total_size = ctypes.pointer(ctypes.c_size_t(buf + 1))

        # This will retrieve the list of attributes names.
        if cb_func is None:
            ret = func(self.coh, buff, total_size, None)
            if ret != 0:
                raise DaosApiError(
                    "Container List Attribute returned non-zero. "
                    "RC: {0}".format(ret))
        else:
            event = daos_cref.DaosEvent()
            params = [self.coh, buff, total_size, event]
            thread = threading.Thread(target=daos_cref.AsyncWorker1,
                                      args=(func,
                                            params,
                                            self.context,
                                            cb_func,
                                            self))
            thread.start()
        return total_size[0], buff

    def set_attr(self, data, coh=None, cb_func=None):
        """Set a list of user-defined container attributes.

        Args:
            data[Required]:     Dictionary of Attribute name and value.
            coh [Optional]:     Container Handler
            cb_func[Optional]:  To run API in Asynchronous mode.
        return:
            None
        """
        if coh is not None:
            self.coh = coh

        func = self.context.get_function('set-cont-attr')

        att_names = (ctypes.c_char_p * len(data))(*list(data.keys()))
        names = ctypes.cast(att_names, ctypes.POINTER(ctypes.c_char_p))

        no_of_att = ctypes.c_int(len(data))

        att_values = (ctypes.c_char_p * len(data))(*list(data.values()))
        values = ctypes.cast(att_values, ctypes.POINTER(ctypes.c_char_p))

        size_of_att_val = []
        for key in data.keys():
            if data[key] is not None:
                size_of_att_val.append(len(data[key]))
            else:
                size_of_att_val.append(0)
        sizes = (ctypes.c_size_t * len(data))(*size_of_att_val)

        # the callback function is optional, if not supplied then run the
        # create synchronously, if its there then run it in a thread
        if cb_func is None:
            ret = func(self.coh, no_of_att, names, values, sizes, None)
            if ret != 0:
                raise DaosApiError("Container Set Attribute returned non-zero "
                                   "RC: {0}".format(ret))
        else:
            event = daos_cref.DaosEvent()
            params = [self.coh, no_of_att, names, values, sizes, event]
            thread = threading.Thread(target=daos_cref.AsyncWorker1,
                                      args=(func,
                                            params,
                                            self.context,
                                            cb_func,
                                            self))
            thread.start()

    def get_attr(self, attr_names, coh=None, cb_func=None):
        """Retrieve a list of user-defined container attribute values.

        Note the presumption that no value is larger than 100 chars.
        Args:
            attr_names[Required]:     Attribute name list
            coh [Optional]:     Container Handler
            cb_func[Optional]:  To run API in Asynchronous mode.
        return:
            dictionary containing the requested attributes as key:value pairs.
        """
        if not attr_names:
            raise DaosApiError("Attribute names should not be empty")

        # you can override handle for testing purposes
        if coh is not None:
            self.coh = coh

        attr_count = len(attr_names)
        attr_names_c = (ctypes.c_char_p * attr_count)(*attr_names)

        no_of_att = ctypes.c_int(attr_count)
        buffers = ctypes.c_char_p * attr_count
        buff = buffers(*[ctypes.c_char_p(ctypes.create_string_buffer(100).raw)
                         for i in range(attr_count)])

        size_of_att_val = [100] * attr_count
        sizes = (ctypes.c_size_t * attr_count)(*size_of_att_val)

        func = self.context.get_function('get-cont-attr')
        if cb_func is None:
            ret = func(self.coh, no_of_att, ctypes.byref(attr_names_c),
                       ctypes.byref(buff), sizes, None)
            if ret != 0:
                raise DaosApiError("Container Get Attribute returned non-zero "
                                   "RC: {0}".format(ret))
        else:
            event = daos_cref.DaosEvent()
            params = [self.coh, no_of_att, ctypes.byref(attr_names_c),
                      ctypes.byref(buff), sizes, event]
            thread = threading.Thread(target=daos_cref.AsyncWorker1,
                                      args=(func,
                                            params,
                                            self.context,
                                            cb_func,
                                            self))
            thread.start()

        results = {}
        i = 0
        for attr in attr_names:
            results[attr] = buff[i][:sizes[i]]
            i += 1

        return results

    def aggregate(self, coh, epoch, cb_func=None):
        """Aggregate the container epochs.

        Args:
            coh - Container handler
            epoch - Epoch to be aggregated to.
            cb_func[Optional]:  To run API in Asynchronous mode.
        return:
            None
        raise:
            DaosApiError raised incase of API return code is nonzero
        """
        self.coh = coh
        func = self.context.get_function('cont-aggregate')
        epoch = ctypes.c_uint64(epoch)

        if cb_func is None:
            retcode = func(coh, epoch, None)
            if retcode != 0:
                raise DaosApiError("cont aggregate returned non-zero.RC: {0}"
                                   .format(retcode))
        else:
            event = daos_cref.DaosEvent()
            params = [coh, epoch, event]
            thread = threading.Thread(target=daos_cref.AsyncWorker1,
                                      args=(func,
                                            params,
                                            self.context,
                                            cb_func,
                                            self))
            thread.start()


class DaosSnapshot(object):
    """A python object that can represent a DAOS snapshot.

    We do not save the coh in the snapshot since it is different each time the
    container is opened.
    """

    def __init__(self, context, name=None):
        """Initialize a DasoSnapshot object.

        The epoch is represented as a Python integer so when sending it to
        libdaos we know to always convert it to a ctype.
        """
        self.context = context
        self.name = name            # currently unused
        self.epoch = 0

    def create(self, coh, epoch):
        """Send a snapshot creation request.

        Store the info in the DaosSnapshot object.

        coh     --ctype.u_long handle on an open container
        epoch   --the epoch number of the obj to be snapshotted
        """
        func = self.context.get_function('create-snap')
        epoch = ctypes.c_uint64(epoch)
        retcode = func(coh, ctypes.byref(epoch), None, None)
        self.epoch = epoch.value
        if retcode != 0:
            raise DaosApiError("Snapshot create returned non-zero. RC: {0}"
                               .format(retcode))

    #  To be Done: Generalize this function to accept and return the number of
    #  snapshots and the epochs and names lists. See description of
    #  daos_cont_list_snap in src/include/daos_api.h. This must be done for
    #  DAOS-1336 Verify container snapshot info.
    def list(self, coh, epoch=None):
        """Call daos_cont_snap_list.

        Make sure there is a snapshot in the list.

        coh --ctype.u_long handle on an open container
        Returns the value of the epoch for this DaosSnapshot object.
        """
        func = self.context.get_function('list-snap')
        if epoch is None:
            epoch = self.epoch
        num = ctypes.c_uint64(1)
        epoch = ctypes.c_uint64(self.epoch)
        anchor = daos_cref.Anchor()
        retcode = func(coh, ctypes.byref(num), ctypes.byref(epoch), None,
                       ctypes.byref(anchor), None)
        if retcode != 0:
            raise DaosApiError("Snapshot create returned non-zero. RC: {0}"
                               .format(retcode))
        return epoch.value

    def open(self, coh, epoch=None):
        """Get a tx handle for the snapshot and return it.

        coh --ctype.u_long handle on an open container
        returns a handle on the snapshot represented by this DaosSnapshot
        object.
        """
        func = self.context.get_function('open-snap')
        if epoch is None:
            epoch = self.epoch
        epoch = ctypes.c_uint64(self.epoch)
        txhndl = ctypes.c_uint64(0)
        retcode = func(coh, epoch, ctypes.byref(txhndl), None)
        if retcode != 0:
            raise DaosApiError("Snapshot handle returned non-zero. RC: {0}"
                               .format(retcode))
        return txhndl

    def destroy(self, coh, epoch=None, evnt=None):
        """Destroy the snapshot.

        The "epoch range" is a struct with the lowest epoch and the highest
        epoch to destroy. We have only one epoch for this single snapshot
        object.

        coh     --ctype.u_long open container handle
        evnt    --event (may be None)
        # need container handle coh, and the epoch range
        """
        func = self.context.get_function('destroy-snap')
        if epoch is None:
            epoch = self.epoch
        epoch = ctypes.c_uint64(self.epoch)
        epr = daos_cref.EpochRange()
        epr.epr_lo = epoch
        epr.epr_hi = epoch
        retcode = func(coh, epr, evnt)
        if retcode != 0:
            raise Exception("Failed to destroy the snapshot. RC: {0}"
                            .format(retcode))

class DaosServer(object):
    # pylint: disable=too-few-public-methods
    """Represent a DAOS Server."""

    def __init__(self, context, group, rank):
        """Set up the python pool object, not the real pool."""
        self.context = context
        self.group_name = group
        self.rank = rank

    def kill(self, force):
        """Send a pool creation request to the daos server group."""
        c_group = ctypes.create_string_buffer(self.group_name)
        c_force = ctypes.c_int(force)
        c_rank = ctypes.c_uint(self.rank)

        func = self.context.get_function('kill-server')
        ret = func(c_group, c_rank, c_force, None)
        if ret != 0:
            raise DaosApiError("Server kill returned non-zero. RC: {0}"
                               .format(ret))


class DaosContext(object):
    # pylint: disable=too-few-public-methods
    """Provides environment and other info for a DAOS client."""

    def __init__(self, path):
        """Set up the DAOS API and MPI."""
        # first find the DAOS version
        with open(os.path.join(path, "daos", "VERSION"),
                  "r") as version_file:
            daos_version = version_file.read().rstrip()

        self.libdaos = ctypes.CDLL(
            os.path.join(path, 'libdaos.so.{}'.format(daos_version)),
            mode=ctypes.DEFAULT_MODE)
        ctypes.CDLL(os.path.join(path, 'libdaos_common.so'),
                    mode=ctypes.RTLD_GLOBAL)

        self.libtest = ctypes.CDLL(os.path.join(path, 'libdaos_tests.so'),
                                   mode=ctypes.DEFAULT_MODE)
        # Note: action-subject format
        self.ftable = {
            'add-target':      self.libdaos.daos_pool_add_tgt,
            'close-cont':      self.libdaos.daos_cont_close,
            'close-obj':       self.libdaos.daos_obj_close,
            'close-tx':        self.libdaos.daos_tx_close,
            'commit-tx':       self.libdaos.daos_tx_commit,
            'connect-pool':    self.libdaos.daos_pool_connect,
            'convert-cglobal': self.libdaos.daos_cont_global2local,
            'convert-clocal':  self.libdaos.daos_cont_local2global,
            'convert-pglobal': self.libdaos.daos_pool_global2local,
            'convert-plocal':  self.libdaos.daos_pool_local2global,
            'create-cont':     self.libdaos.daos_cont_create,
            'create-eq':       self.libdaos.daos_eq_create,
            'create-pool':     self.libdaos.daos_pool_create,
            'create-snap':     self.libdaos.daos_cont_create_snap,
            'd_log':           self.libtest.dts_log,
            'destroy-cont':    self.libdaos.daos_cont_destroy,
            'destroy-eq':      self.libdaos.daos_eq_destroy,
            'destroy-pool':    self.libdaos.daos_pool_destroy,
            'destroy-snap':    self.libdaos.daos_cont_destroy_snap,
            'destroy-tx':      self.libdaos.daos_tx_abort,
            'disconnect-pool': self.libdaos.daos_pool_disconnect,
            'evict-client':    self.libdaos.daos_pool_evict,
            'exclude-target':  self.libdaos.daos_pool_tgt_exclude,
            'extend-pool':     self.libdaos.daos_pool_extend,
            'fetch-obj':       self.libdaos.daos_obj_fetch,
            'generate-oid':    self.libtest.dts_oid_gen,
            'get-cont-attr':   self.libdaos.daos_cont_get_attr,
            'get-pool-attr':   self.libdaos.daos_pool_get_attr,
            'get-layout':      self.libdaos.daos_obj_layout_get,
            'init-event':      self.libdaos.daos_event_init,
            'kill-server':     self.libdaos.daos_mgmt_svc_rip,
            'kill-target':     self.libdaos.daos_pool_tgt_exclude_out,
            'list-attr':       self.libdaos.daos_cont_list_attr,
            'list-cont-attr':  self.libdaos.daos_cont_list_attr,
            'list-pool-attr':  self.libdaos.daos_pool_list_attr,
            'cont-aggregate':  self.libdaos.daos_cont_aggregate,
            'list-snap':       self.libdaos.daos_cont_list_snap,
            'open-cont':       self.libdaos.daos_cont_open,
            'open-obj':        self.libdaos.daos_obj_open,
            'open-snap':       self.libdaos.daos_tx_open_snap,
            'open-tx':         self.libdaos.daos_tx_open,
            'poll-eq':         self.libdaos.daos_eq_poll,
            'punch-akeys':     self.libdaos.daos_obj_punch_akeys,
            'punch-dkeys':     self.libdaos.daos_obj_punch_dkeys,
            'punch-obj':       self.libdaos.daos_obj_punch,
            'query-cont':      self.libdaos.daos_cont_query,
            'query-obj':       self.libdaos.daos_obj_query,
            'query-pool':      self.libdaos.daos_pool_query,
            'query-target':    self.libdaos.daos_pool_query_target,
            'set-cont-attr':   self.libdaos.daos_cont_set_attr,
            'set-pool-attr':   self.libdaos.daos_pool_set_attr,
            'stop-service':    self.libdaos.daos_pool_stop_svc,
            'test-event':      self.libdaos.daos_event_test,
            'update-obj':      self.libdaos.daos_obj_update}

    def get_function(self, function):
        """Call a function through the API."""
        return self.ftable[function]


class DaosLog:
    """Expose functionality to write to the DAOS client log."""

    def __init__(self, context):
        """Set up the log object."""
        self.context = context

    def debug(self, msg):
        """Entry point for debug msgs."""
        self.daos_log(msg, daos_cref.Logfac.DEBUG)

    def info(self, msg):
        """Entry point for info msgs."""
        self.daos_log(msg, daos_cref.Logfac.INFO)

    def warning(self, msg):
        """Entry point for warning msgs."""
        self.daos_log(msg, daos_cref.Logfac.WARNING)

    def error(self, msg):
        """Entry point for error msgs."""
        self.daos_log(msg, daos_cref.Logfac.ERROR)

    def daos_log(self, msg, level):
        # pylint: disable=protected-access
        """Write specified message to client daos.log."""
        func = self.context.get_function("d_log")

        caller = inspect.getframeinfo(inspect.stack()[2][0])
        caller_func = sys._getframe(1).f_back.f_code.co_name
        filename = os.path.basename(caller.filename)

        c_filename = ctypes.create_string_buffer(filename)
        c_line = ctypes.c_int(caller.lineno)
        c_msg = ctypes.create_string_buffer(msg)
        c_caller_func = ctypes.create_string_buffer(caller_func)
        c_level = ctypes.c_uint64(level)

        func(c_msg, c_filename, c_caller_func, c_line, c_level)


class DaosApiError(Exception):
    """DAOS API exception class."""<|MERGE_RESOLUTION|>--- conflicted
+++ resolved
@@ -21,11 +21,7 @@
   Any reproduction of computer software, computer software documentation, or
   portions thereof marked with this legend must also reproduce the markings.
 """
-<<<<<<< HEAD
 # pylint: disable=too-many-lines
-=======
-# pylint: disable=pylint-too-many-lines
->>>>>>> 44e9d6a6
 from __future__ import print_function
 
 import ctypes
@@ -2250,6 +2246,7 @@
         if retcode != 0:
             raise Exception("Failed to destroy the snapshot. RC: {0}"
                             .format(retcode))
+
 
 class DaosServer(object):
     # pylint: disable=too-few-public-methods
