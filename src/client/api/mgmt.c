--- conflicted
+++ resolved
@@ -74,70 +74,6 @@
 }
 
 int
-<<<<<<< HEAD
-daos_pool_create(uint32_t mode, uid_t uid, gid_t gid, const char *grp,
-		 const d_rank_list_t *tgts, const char *dev,
-		 daos_size_t scm_size, daos_size_t nvme_size,
-		 daos_prop_t *pool_prop, d_rank_list_t *svc,
-		 uuid_t uuid, daos_event_t *ev)
-{
-	daos_pool_create_t	*args;
-	tse_task_t		*task;
-	int			 rc;
-
-	DAOS_API_ARG_ASSERT(*args, POOL_CREATE);
-	if (pool_prop != NULL && !daos_prop_valid(pool_prop, true, true)) {
-		D_ERROR("Invalid pool properties.\n");
-		return -DER_INVAL;
-	}
-
-	rc = dc_task_create(dc_pool_create, NULL, ev, &task);
-	if (rc)
-		return rc;
-
-	args = dc_task_get_args(task);
-	args->mode	= mode;
-	args->uid	= uid;
-	args->gid	= gid;
-	args->grp	= grp;
-	args->tgts	= tgts;
-	args->dev	= dev;
-	args->scm_size	= scm_size;
-	args->nvme_size	= nvme_size;
-	args->prop	= pool_prop;
-	args->svc	= svc;
-	args->uuid	= uuid;
-
-	return dc_task_schedule(task, true);
-}
-
-int
-daos_pool_destroy(const uuid_t uuid, const char *grp, int force,
-		  daos_event_t *ev)
-{
-	daos_pool_destroy_t	*args;
-	tse_task_t		*task;
-	int			 rc;
-
-	DAOS_API_ARG_ASSERT(*args, POOL_DESTROY);
-	if (!daos_uuid_valid(uuid))
-		return -DER_INVAL;
-
-	rc = dc_task_create(dc_pool_destroy, NULL, ev, &task);
-	if (rc)
-		return rc;
-
-	args = dc_task_get_args(task);
-	args->grp	= grp;
-	args->force	= force;
-	uuid_copy((unsigned char *)args->uuid, uuid);
-
-	return dc_task_schedule(task, true);
-}
-
-int
-=======
->>>>>>> dac28aed
 daos_pool_reint_tgt(const uuid_t uuid, const char *grp,
 		    const d_rank_list_t *svc, struct d_tgt_list *tgts,
 		    daos_event_t *ev)
