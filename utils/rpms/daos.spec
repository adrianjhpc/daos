%define daoshome %{_exec_prefix}/lib/%{name}
%define server_svc_name daos_server.service
%define agent_svc_name daos_agent.service

%if (0%{?suse_version} >= 1500)
# until we get an updated mercury build on 15.2
%global mercury_version 2.0.0~rc1-1.suse.lp151
%else
%global mercury_version 2.0.0~rc1-1%{?dist}
%endif

Name:          daos
Version:       1.1.1
Release:       2%{?relval}%{?dist}
Summary:       DAOS Storage Engine

License:       Apache
URL:           https//github.com/daos-stack/daos
Source0:       %{name}-%{version}.tar.gz

BuildRequires: scons >= 2.4
BuildRequires: libfabric-devel
BuildRequires: boost-devel
BuildRequires: mercury-devel = %{mercury_version}
BuildRequires: openpa-devel
BuildRequires: libpsm2-devel
BuildRequires: gcc-c++
BuildRequires: openmpi3-devel
BuildRequires: hwloc-devel
%if (0%{?rhel} >= 7)
BuildRequires: argobots-devel >= 1.0rc1
BuildRequires: json-c-devel
%else
BuildRequires: libabt-devel >= 1.0rc1
BuildRequires: libjson-c-devel
%endif
BuildRequires: libpmem-devel >= 1.8, libpmemobj-devel >= 1.8
BuildRequires: fuse3-devel >= 3.4.2
%if (0%{?suse_version} >= 1500)
# NB: OpenSUSE is stupid about this... If we just
# specify go >= 1.X, it installs go=1.11 AND 1.X.
BuildRequires: go1.14
BuildRequires: go1.14-race
BuildRequires: libprotobuf-c-devel
BuildRequires: liblz4-devel
%else
BuildRequires: protobuf-c-devel
BuildRequires: lz4-devel
%endif
BuildRequires: spdk-devel >= 20, spdk-devel < 21
%if (0%{?rhel} >= 7)
BuildRequires: libisa-l-devel
BuildRequires: libisa-l_crypto-devel
%else
BuildRequires: libisal-devel
BuildRequires: libisal_crypto-devel
%endif
BuildRequires: raft-devel = 0.6.0
BuildRequires: openssl-devel
BuildRequires: libevent-devel
BuildRequires: libyaml-devel
BuildRequires: libcmocka-devel
BuildRequires: readline-devel
BuildRequires: valgrind-devel
BuildRequires: systemd
BuildRequires: python-devel
BuildRequires: python-distro
%if (0%{?rhel} >= 7)
BuildRequires: numactl-devel
BuildRequires: CUnit-devel
BuildRequires: golang-bin >= 1.12
BuildRequires: libipmctl-devel
BuildRequires: python36-devel
BuildRequires: Lmod
%else
%if (0%{?suse_version} >= 1315)
# see src/client/dfs/SConscript for why we need /etc/os-release
# that code should be rewritten to use the python libraries provided for
# os detection
# prefer over libpsm2-compat
BuildRequires: libpsm_infinipath1
# prefer over libcurl4-mini
BuildRequires: libcurl4
BuildRequires: distribution-release
BuildRequires: libnuma-devel
BuildRequires: cunit-devel
BuildRequires: ipmctl-devel
BuildRequires: python3-devel
BuildRequires: python3-distro
BuildRequires: lua-lmod
BuildRequires: systemd-rpm-macros
%if 0%{?is_opensuse}
%else
# have choice for libcurl.so.4()(64bit) needed by systemd: libcurl4 libcurl4-mini
# have choice for libcurl.so.4()(64bit) needed by cmake: libcurl4 libcurl4-mini
BuildRequires: libcurl4
# have choice for libpsm_infinipath.so.1()(64bit) needed by libfabric1: libpsm2-compat libpsm_infinipath1
# have choice for libpsm_infinipath.so.1()(64bit) needed by openmpi-libs: libpsm2-compat libpsm_infinipath1
BuildRequires: libpsm_infinipath1
%endif # 0%{?is_opensuse}
%endif # (0%{?suse_version} >= 1315)
%endif # (0%{?rhel} >= 7)
%if (0%{?suse_version} >= 1500)
Requires: libpmem1 >= 1.8, libpmemobj1 >= 1.8
%else
Requires: libpmem >= 1.8, libpmemobj >= 1.8
%endif
Requires: protobuf-c
Requires: openssl
# This should only be temporary until we can get a stable upstream release
# of mercury, at which time the autoprov shared library version should
# suffice
Requires: mercury = %{mercury_version}

%description
The Distributed Asynchronous Object Storage (DAOS) is an open-source
software-defined object store designed from the ground up for
massively distributed Non Volatile Memory (NVM). DAOS takes advantage
of next generation NVM technology like Storage Class Memory (SCM) and
NVM express (NVMe) while presenting a key-value storage interface and
providing features such as transactional non-blocking I/O, advanced
data protection with self healing on top of commodity hardware, end-
to-end data integrity, fine grained data control and elastic storage
to optimize performance and cost.

%package server
Summary: The DAOS server
Requires: %{name} = %{version}-%{release}
Requires: %{name}-client = %{version}-%{release}
Requires: spdk-tools
Requires: ndctl
Requires: ipmctl
Requires: hwloc
Requires: mercury = %{mercury_version}
Requires(post): /sbin/ldconfig
Requires(postun): /sbin/ldconfig
Requires: libfabric >= 1.8.0
%{?systemd_requires}
Obsoletes: cart

%description server
This is the package needed to run a DAOS server

%package client
Summary: The DAOS client
Requires: %{name} = %{version}-%{release}
Requires: mercury = %{mercury_version}
Requires: libfabric >= 1.8.0
Requires: fuse3 >= 3.4.2
Obsoletes: cart
%if (0%{?suse_version} >= 1500)
Requires: libfuse3-3 >= 3.4.2
%else
# because our repo has a deprecated fuse-3.x RPM, make sure we don't
# get it when fuse3 Requires: /etc/fuse.conf
Requires: fuse < 3, fuse3-libs >= 3.4.2
%endif
%{?systemd_requires}

%description client
This is the package needed to run a DAOS client

%package tests
Summary: The DAOS test suite
Requires: %{name}-client = %{version}-%{release}
Requires: python-pathlib
Requires: python-distro
Requires: python2-tabulate
Requires: fio
%if (0%{?suse_version} >= 1315)
Requires: libpsm_infinipath1
%endif


%description tests
This is the package needed to run the DAOS test suite

%package devel
# Leap 15 doesn't seem to be creating dependencies as richly as EL7
# for example, EL7 automatically adds:
# Requires: libdaos.so.0()(64bit)
%if (0%{?suse_version} >= 1500)
Requires: %{name}-client = %{version}-%{release}
Requires: %{name} = %{version}-%{release}
%endif
Requires: libuuid-devel
Requires: libyaml-devel
Requires: boost-devel
# Pin mercury to exact version during development
#Requires: mercury-devel < 2.0.0a1
# we ideally want to set this minimum version however it seems to confuse yum:
# https://github.com/rpm-software-management/yum/issues/124
#Requires: mercury >= 2.0.0~a1
Requires: mercury-devel = %{mercury_version}
Requires: openpa-devel
Requires: hwloc-devel
Summary: The DAOS development libraries and headers

%description devel
This is the package needed to build software with the DAOS library.

%prep
%autosetup

%build

%define conf_dir %{_sysconfdir}/daos

scons %{?_smp_mflags}      \
      --config=force       \
      --no-rpath           \
      USE_INSTALLED=all    \
      CONF_DIR=%{conf_dir} \
      PREFIX=%{?buildroot}

%install
scons %{?_smp_mflags}                 \
      --config=force                  \
      --no-rpath                      \
      --install-sandbox=%{?buildroot} \
      %{?buildroot}%{_prefix}         \
      %{?buildroot}%{conf_dir}        \
      USE_INSTALLED=all               \
      CONF_DIR=%{conf_dir}            \
      PREFIX=%{_prefix}
BUILDROOT="%{?buildroot}"
PREFIX="%{?_prefix}"
mkdir -p %{?buildroot}/%{_sysconfdir}/ld.so.conf.d/
echo "%{_libdir}/daos_srv" > %{?buildroot}/%{_sysconfdir}/ld.so.conf.d/daos.conf
mkdir -p %{?buildroot}/%{_unitdir}
install -m 644 utils/systemd/%{server_svc_name} %{?buildroot}/%{_unitdir}
install -m 644 utils/systemd/%{agent_svc_name} %{?buildroot}/%{_unitdir}
mkdir -p %{?buildroot}/%{conf_dir}/certs/clients
mv %{?buildroot}/%{_prefix}/etc/bash_completion.d %{?buildroot}/%{_sysconfdir}

%pre server
getent group daos_admins >/dev/null || groupadd -r daos_admins
getent passwd daos_server >/dev/null || useradd -s /sbin/nologin -r daos_server
%post server
/sbin/ldconfig
%systemd_post %{server_svc_name}
%preun server
%systemd_preun %{server_svc_name}
%postun server
/sbin/ldconfig
%systemd_postun %{server_svc_name}

%pre client
getent passwd daos_agent >/dev/null || useradd -s /sbin/nologin -r daos_agent
%post client
%systemd_post %{agent_svc_name}
%preun client
%systemd_preun %{agent_svc_name}
%postun client
%systemd_postun %{agent_svc_name}

%files
%defattr(-, root, root, -)
# you might think libvio.so goes in the server RPM but
# the 2 tools following it need it
%{_libdir}/daos_srv/libbio.so
# you might think libdaos_tests.so goes in the tests RPM but
# the 4 tools following it need it
%{_libdir}/libdaos_tests.so
%{_bindir}/io_conf
%{_bindir}/jump_pl_map
%{_bindir}/ring_pl_map
%{_bindir}/pl_bench
%{_bindir}/rdbt
%{_libdir}/libvos.so
%{_libdir}/libcart*
%{_libdir}/libgurt*
%{_prefix}/%{_sysconfdir}/memcheck-cart.supp
%dir %{_prefix}%{_sysconfdir}
%{_prefix}%{_sysconfdir}/vos_size_input.yaml
%dir %{_sysconfdir}/bash_completion.d
%{_sysconfdir}/bash_completion.d/daos.bash
%{_libdir}/libdaos_common.so
# TODO: this should move from daos_srv to daos
%{_libdir}/daos_srv/libplacement.so
# Certificate generation files
%dir %{_libdir}/%{name}
%{_libdir}/%{name}/certgen/
%{_libdir}/%{name}/VERSION
%doc

%files server
%config(noreplace) %{conf_dir}/daos_server.yml
%dir %{conf_dir}/certs
%attr(0700,daos_server,daos_server) %{conf_dir}/certs
%dir %{conf_dir}/certs/clients
%attr(0700,daos_server,daos_server) %{conf_dir}/certs/clients
%attr(0644,root,root) %{conf_dir}/daos_server.yml
%{_sysconfdir}/ld.so.conf.d/daos.conf
# set daos_admin to be setuid root in order to perform privileged tasks
%attr(4750,root,daos_admins) %{_bindir}/daos_admin
# set daos_server to be setgid daos_admins in order to invoke daos_admin
%attr(2755,root,daos_admins) %{_bindir}/daos_server
%{_bindir}/daos_io_server
%dir %{_libdir}/daos_srv
%{_libdir}/daos_srv/libcont.so
%{_libdir}/daos_srv/libdtx.so
%{_libdir}/daos_srv/libmgmt.so
%{_libdir}/daos_srv/libobj.so
%{_libdir}/daos_srv/libpool.so
%{_libdir}/daos_srv/librdb.so
%{_libdir}/daos_srv/librdbt.so
%{_libdir}/daos_srv/librebuild.so
%{_libdir}/daos_srv/librsvc.so
%{_libdir}/daos_srv/libsecurity.so
%{_libdir}/daos_srv/libvos_srv.so
%{_datadir}/%{name}
%exclude %{_datadir}/%{name}/ioil-ld-opts
%{_unitdir}/%{server_svc_name}

%files client
%{_prefix}/etc/memcheck-daos-client.supp
%{_bindir}/cart_ctl
%{_bindir}/self_test
%{_bindir}/dmg
%{_bindir}/daos_agent
%{_bindir}/dfuse
%{_bindir}/daos
%{_bindir}/dfuse_hl
%{_bindir}/daos_storage_estimator.py
%{_libdir}/*.so.*
%{_libdir}/libdfs.so
%{_libdir}/%{name}/API_VERSION
%{_libdir}/libduns.so
%{_libdir}/libdfuse.so
%{_libdir}/libioil.so
%{_libdir}/libdfs_internal.so
%{_libdir}/libvos_size.so
%dir  %{_libdir}/python2.7/site-packages/pydaos
%dir  %{_libdir}/python2.7/site-packages/storage_estimator
%{_libdir}/python2.7/site-packages/pydaos/*.py
%{_libdir}/python2.7/site-packages/storage_estimator/*.py
%if (0%{?rhel} >= 7)
%{_libdir}/python2.7/site-packages/pydaos/*.pyc
%{_libdir}/python2.7/site-packages/pydaos/*.pyo
%{_libdir}/python2.7/site-packages/storage_estimator/*.pyc
%{_libdir}/python2.7/site-packages/storage_estimator/*.pyo
%endif
%{_libdir}/python2.7/site-packages/pydaos/pydaos_shim_27.so
%dir  %{_libdir}/python2.7/site-packages/pydaos/raw
%{_libdir}/python2.7/site-packages/pydaos/raw/*.py
%if (0%{?rhel} >= 7)
%{_libdir}/python2.7/site-packages/pydaos/raw/*.pyc
%{_libdir}/python2.7/site-packages/pydaos/raw/*.pyo
%endif
%dir %{_libdir}/python3
%dir %{_libdir}/python3/site-packages
%dir %{_libdir}/python3/site-packages/pydaos
%dir %{_libdir}/python3/site-packages/storage_estimator
%{_libdir}/python3/site-packages/pydaos/*.py
%{_libdir}/python3/site-packages/storage_estimator/*.py
%if (0%{?rhel} >= 7)
%{_libdir}/python3/site-packages/pydaos/*.pyc
%{_libdir}/python3/site-packages/pydaos/*.pyo
%{_libdir}/python3/site-packages/storage_estimator/*.pyc
%{_libdir}/python3/site-packages/storage_estimator/*.pyo
%endif
%{_libdir}/python3/site-packages/pydaos/pydaos_shim_3.so
%dir %{_libdir}/python3/site-packages/pydaos/raw
%{_libdir}/python3/site-packages/pydaos/raw/*.py
%if (0%{?rhel} >= 7)
%{_libdir}/python3/site-packages/pydaos/raw/*.pyc
%{_libdir}/python3/site-packages/pydaos/raw/*.pyo
%endif
%{_datadir}/%{name}/ioil-ld-opts
%config(noreplace) %{conf_dir}/daos_agent.yml
%config(noreplace) %{conf_dir}/daos_control.yml
%{_unitdir}/%{agent_svc_name}
%{_mandir}/man8/daos.8*
%{_mandir}/man8/dmg.8*

%files tests
%dir %{_prefix}/lib/daos
%{_prefix}/lib/daos/TESTING
%{_bindir}/hello_drpc
%{_bindir}/*_test*
%exclude %{_bindir}/self_test
%{_bindir}/smd_ut
%{_bindir}/vea_ut
%{_bindir}/daos_perf
%{_bindir}/daos_racer
%{_bindir}/evt_ctl
%{_bindir}/obj_ctl
%{_bindir}/daos_gen_io_conf
%{_bindir}/daos_run_io_conf
%{_bindir}/crt_launch
%{_prefix}/etc/fault-inject-cart.yaml
# For avocado tests
%{_prefix}/lib/daos/.build_vars.json
%{_prefix}/lib/daos/.build_vars.sh

%files devel
%{_includedir}/*
%{_libdir}/libdaos.so
%{_libdir}/*.a

%changelog
<<<<<<< HEAD
* Wed Sep 23 2020 Brian J. Murrell <brian.murrell@intel.com> - 1.1.1-2
- Use %%autosetup
- Only use systemd_requires if it exists
- Obsoletes: cart now that it's included in daos
=======

* Tue Oct 13 2020 Michael MacDonald <mjmac.macdonald@intel.com> 1.1.1-2
- Create unprivileged user for daos_agent
>>>>>>> d9809f74

* Mon Oct 12 2020 Johann Lombardi <johann.lombardi@intel.com> 1.1.1-1
- Version bump up to 1.1.1

* Sat Oct 03 2020 Michael MacDonald <mjmac.macdonald@intel.com> 1.1.0-34
- Add go-race to BuildRequires on OpenSUSE Leap

* Wed Sep 16 2020 Alexander Oganezov <alexander.a.oganezov@intel.com> 1.1.0-33
- Update OFI to v1.11.0

* Mon Aug 17 2020 Michael MacDonald <mjmac.macdonald@intel.com> 1.1.0-32
- Install completion script in /etc/bash_completion.d

* Wed Aug 05 2020 Brian J. Murrell <brian.murrell@intel.com> - 1.1.0-31
- Change fuse requirement to fuse3
- Use Lmod for MPI module loading
- Remove unneeded (and un-distro gated) Requires: json-c

* Wed Jul 29 2020 Jonathan Martinez Montes <jonathan.martinez.montes@intel.com> - 1.1.0-30
- Add the daos_storage_estimator.py tool. It merges the functionality of the
  former tools vos_size, vos_size.py, vos_size_dfs_sample.py and parse_csv.py.

* Wed Jul 29 2020 Jeffrey V Olivier <jeffrey.v.olivier@intel.com> - 1.1.0-29
- Revert prior changes from version 28

* Mon Jul 13 2020 Brian J. Murrell <brian.murrell@intel.com> - 1.1.0-28
- Change fuse requirement to fuse3
- Use Lmod for MPI module loading

* Tue Jul 7 2020 Alexander A Oganezov <alexander.a.oganezov@intel.com> - 1.1.0-27
- Update to mercury release 2.0.0~rc1-1

* Sun Jun 28 2020 Jonathan Martinez Montes <jonathan.martinez.montes@intel.com> - 1.1.0-26
- Add the vos_size_dfs_sample.py tool. It is used to generate dynamically
  the vos_dfs_sample.yaml file using the real DFS super block data.

* Tue Jun 23 2020 Jeff Olivier <jeffrey.v.olivier@intel.com> - 1.1.0-25
- Add -no-rpath option and use it for rpm build rather than modifying
  SCons files in place

* Tue Jun 16 2020 Jeff Olivier <jeffrey.v.olivier@intel.com> - 1.1.0-24
- Modify RPATH removal snippet to replace line with pass as some lines
  can't be removed without breaking the code

* Fri Jun 05 2020 Ryon Jensen <ryon.jensen@intel.com> - 1.1.0-23
- Add libisa-l_crypto dependency

* Fri Jun 05 2020 Tom Nabarro <tom.nabarro@intel.com> - 1.1.0-22
- Change server systemd run-as user to daos_server in unit file

* Thu Jun 04 2020 Hua Kuang <hua.kuang@intel.com> - 1.1.0-21
- Remove dmg_old from DAOS RPM package

* Thu May 28 2020 Tom Nabarro <tom.nabarro@intel.com> - 1.1.0-20
- Create daos group to run as in systemd unit file

* Tue May 26 2020 Brian J. Murrell <brian.murrell@intel.com> - 1.1.0-19
- Enable parallel building with _smp_mflags

* Fri May 15 2020 Kenneth Cain <kenneth.c.cain@intel.com> - 1.1.0-18
- Require raft-devel >= 0.6.0 that adds new API raft_election_start()

* Thu May 14 2020 Brian J. Murrell <brian.murrell@intel.com> - 1.1.0-17
- Add cart-devel's Requires to daos-devel as they were forgotten
  during the cart merge

* Thu May 14 2020 Brian J. Murrell <brian.murrell@intel.com> - 1.1.0-16
- Fix fuse3-libs -> libfuse3 for SLES/Leap 15

* Thu Apr 30 2020 Brian J. Murrell <brian.murrell@intel.com> - 1.1.0-15
- Use new properly pre-release tagged mercury RPM

* Thu Apr 30 2020 Brian J. Murrell <brian.murrell@intel.com> - 1.1.0-14
- Move fuse dependencies to the client subpackage

* Mon Apr 27 2020 Michael MacDonald <mjmac.macdonald@intel.com> 1.1.0-13
- Rename /etc/daos.yml -> /etc/daos_control.yml

* Thu Apr 16 2020 Brian J. Murrell <brian.murrell@intel.com> - 1.1.0-12
- Use distro fuse

* Fri Apr 10 2020 Alexander Oganezov <alexander.a.oganezov@intel.com> - 1.1.0-11
- Update to mercury 4871023 to pick na_ofi.c race condition fix for
  "No route to host" errors.

* Sun Apr 05 2020 Brian J. Murrell <brian.murrell@intel.com> - 1.1.0-10
- Clean up spdk dependencies

* Mon Mar 30 2020 Tom Nabarro <tom.nabarro@intel.com> - 1.1.0-9
- Set version of spdk to < v21, > v19

* Fri Mar 27 2020 David Quigley <david.quigley@intel.com> - 1.1.0-8
- add daos and dmg man pages to the daos-client files list

* Thu Mar 26 2020 Michael MacDonald <mjmac.macdonald@intel.com> 1.1.0-7
- Add systemd scriptlets for managing daos_server/daos_admin services

* Thu Mar 26 2020 Alexander Oganeozv <alexander.a.oganezov@intel.com> - 1.1.0-6
- Update ofi to 62f6c937601776dac8a1f97c8bb1b1a6acfbc3c0

* Tue Mar 24 2020 Jeffrey V. Olivier <jeffrey.v.olivier@intel.com> - 1.1.0-5
- Remove cart as an external dependence

* Mon Mar 23 2020 Jeffrey V. Olivier <jeffrey.v.olivier@intel.com> - 1.1.0-4
- Remove scons_local as dependency

* Tue Mar 03 2020 Brian J. Murrell <brian.murrell@intel.com> - 1.1.0-3
- Bump up go minimum version to 1.12

* Thu Feb 20 2020 Brian J. Murrell <brian.murrell@intel.com> - 1.1.0-2
- daos-server requires daos-client (same version)

* Fri Feb 14 2020 Brian J. Murrell <brian.murrell@intel.com> - 1.1.0-1
- Version bump up to 1.1.0

* Wed Feb 12 2020 Brian J. Murrell <brian.murrell@intel.com> - 0.9.0-2
- Remove undefine _missing_build_ids_terminate_build

* Thu Feb 06 2020 Johann Lombardi <johann.lombardi@intel.com> - 0.9.0-1
- Version bump up to 0.9.0

* Sat Jan 18 2020 Jeff Olivier <jeffrey.v.olivier@intel.com> - 0.8.0-3
- Fixing a few warnings in the RPM spec file

* Fri Dec 27 2019 Jeff Olivier <jeffrey.v.olivier@intel.com> - 0.8.0-2
- Remove openmpi, pmix, and hwloc builds, use hwloc and openmpi packages

* Tue Dec 17 2019 Johann Lombardi <johann.lombardi@intel.com> - 0.8.0-1
- Version bump up to 0.8.0

* Thu Dec 05 2019 Johann Lombardi <johann.lombardi@intel.com> - 0.7.0-1
- Version bump up to 0.7.0

* Tue Nov 19 2019 Tom Nabarro <tom.nabarro@intel.com> 0.6.0-15
- Temporarily unconstrain max. version of spdk

* Wed Nov 06 2019 Brian J. Murrell <brian.murrell@intel.com> 0.6.0-14
- Constrain max. version of spdk

* Wed Nov 06 2019 Brian J. Murrell <brian.murrell@intel.com> 0.6.0-13
- Use new cart with R: mercury to < 1.0.1-20 due to incompatibility

* Wed Nov 06 2019 Michael MacDonald <mjmac.macdonald@intel.com> 0.6.0-12
- Add daos_admin privileged helper for daos_server

* Fri Oct 25 2019 Brian J. Murrell <brian.murrell@intel.com> 0.6.0-11
- Handle differences in Leap 15 Python packaging

* Wed Oct 23 2019 Brian J. Murrell <brian.murrell@intel.com> 0.6.0-9
- Update BR: libisal-devel for Leap

* Mon Oct 07 2019 Brian J. Murrell <brian.murrell@intel.com> 0.6.0-8
- Use BR: cart-devel-%{cart_sha1} if available
- Remove cart's BRs as it's -devel Requires them now

* Tue Oct 01 2019 Brian J. Murrell <brian.murrell@intel.com> 0.6.0-7
- Constrain cart BR to <= 1.0.0

* Sat Sep 21 2019 Brian J. Murrell <brian.murrell@intel.com>
- Remove Requires: {argobots, cart}
  - autodependencies should take care of these

* Thu Sep 19 2019 Jeff Olivier <jeffrey.v.olivier@intel.com>
- Add valgrind-devel requirement for argobots change

* Tue Sep 10 2019 Tom Nabarro <tom.nabarro@intel.com>
- Add requires ndctl as runtime dep for control plane.

* Thu Aug 15 2019 David Quigley <david.quigley@intel.com>
- Add systemd unit files to packaging.

* Thu Jul 25 2019 Brian J. Murrell <brian.murrell@intel.com>
- Add git hash and commit count to release

* Thu Jul 18 2019 David Quigley <david.quigley@intel.com>
- Add certificate generation files to packaging.

* Tue Jul 09 2019 Johann Lombardi <johann.lombardi@intel.com>
- Version bump up to 0.6.0

* Fri Jun 21 2019 David Quigley <dquigley@intel.com>
- Add daos_agent.yml to the list of packaged files

* Thu Jun 13 2019 Brian J. Murrell <brian.murrell@intel.com>
- move obj_ctl daos_gen_io_conf daos_run_io_conf to
  daos-tests sub-package
- daos-server needs spdk-tools

* Fri May 31 2019 Ken Cain <kenneth.c.cain@intel.com>
- Add new daos utility binary

* Wed May 29 2019 Brian J. Murrell <brian.murrell@intel.com>
- Version bump up to 0.5.0
- Add Requires: libpsm_infinipath1 for SLES 12.3

* Tue May 07 2019 Brian J. Murrell <brian.murrell@intel.com>
- Move some files around among the sub-packages

* Mon May 06 2019 Brian J. Murrell <brian.murrell@intel.com>
- Only BR fio
  - fio-{devel,src} is not needed

* Wed Apr 03 2019 Brian J. Murrell <brian.murrell@intel.com>
- initial package<|MERGE_RESOLUTION|>--- conflicted
+++ resolved
@@ -11,7 +11,7 @@
 
 Name:          daos
 Version:       1.1.1
-Release:       2%{?relval}%{?dist}
+Release:       3%{?relval}%{?dist}
 Summary:       DAOS Storage Engine
 
 License:       Apache
@@ -400,16 +400,13 @@
 %{_libdir}/*.a
 
 %changelog
-<<<<<<< HEAD
-* Wed Sep 23 2020 Brian J. Murrell <brian.murrell@intel.com> - 1.1.1-2
+* Wed Sep 23 2020 Brian J. Murrell <brian.murrell@intel.com> - 1.1.1-3
 - Use %%autosetup
 - Only use systemd_requires if it exists
 - Obsoletes: cart now that it's included in daos
-=======
 
 * Tue Oct 13 2020 Michael MacDonald <mjmac.macdonald@intel.com> 1.1.1-2
 - Create unprivileged user for daos_agent
->>>>>>> d9809f74
 
 * Mon Oct 12 2020 Johann Lombardi <johann.lombardi@intel.com> 1.1.1-1
 - Version bump up to 1.1.1
