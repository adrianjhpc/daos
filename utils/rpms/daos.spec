--- conflicted
+++ resolved
@@ -6,7 +6,7 @@
 
 Name:          daos
 Version:       1.1.1
-Release:       6%{?relval}%{?dist}
+Release:       7%{?relval}%{?dist}
 Summary:       DAOS Storage Engine
 
 License:       Apache
@@ -396,13 +396,11 @@
 %{_libdir}/*.a
 
 %changelog
-<<<<<<< HEAD
-* Wed Oct 28 2020 Alexander Oganezov <alexander.a.oganezov@intel.com> 1.1.1-6
+* Mon Nov 2 2020 Alexander Oganezov <alexander.a.oganezov@intel.com> 1.1.1-7
 - Update to mercury 2.0.0rc3
-=======
+
 * Thu Oct 29 2020 Jonathan Martinez Montes <jonathan.martinez.montes@intel.com> 1.1.1-6
 - Restore obj_ctl utility
->>>>>>> 1e940064
 
 * Wed Oct 28 2020 Brian J. Murrell <brian.murrell@intel.com> - 1.1.1-5
 - Use %%autosetup
