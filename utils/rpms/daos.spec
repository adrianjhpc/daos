--- conflicted
+++ resolved
@@ -11,7 +11,7 @@
 
 Name:          daos
 Version:       1.1.1
-Release:       3%{?relval}%{?dist}
+Release:       4%{?relval}%{?dist}
 Summary:       DAOS Storage Engine
 
 License:       Apache
@@ -400,12 +400,11 @@
 %{_libdir}/*.a
 
 %changelog
-<<<<<<< HEAD
-* Wed Sep 23 2020 Brian J. Murrell <brian.murrell@intel.com> - 1.1.1-3
+* Wed Sep 23 2020 Brian J. Murrell <brian.murrell@intel.com> - 1.1.1-4
 - Use %%autosetup
 - Only use systemd_requires if it exists
 - Obsoletes: cart now that it's included in daos
-=======
+
 * Tue Oct 13 2020 Jonathan Martinez Montes <jonathan.martinez.montes@intel.com> 1.1.1-3
 - Remove obj_ctl from Tests RPM package
 - Add libdts.so shared library that is used by daos_perf, daos_racer and
@@ -413,7 +412,6 @@
 
 * Tue Oct 13 2020 Amanda Justiniano <amanda.justiniano-pagn@intel.com> 1.1.1-3
 - Add lbzip2 requirement to the daos-tests package
->>>>>>> 0301ca40
 
 * Tue Oct 13 2020 Michael MacDonald <mjmac.macdonald@intel.com> 1.1.1-2
 - Create unprivileged user for daos_agent
