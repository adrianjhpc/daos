--- conflicted
+++ resolved
@@ -1,14 +1,8 @@
 #!/bin/bash
 
-<<<<<<< HEAD
-# This is the script used for the run_tests.sh stage in CI
-# for doing unit testing.
-set -uex
-=======
 # This is the script used for running unit testing
 # run_tests.sh and run_tests.sh with memcheck stages on the CI
-set -ex
->>>>>>> fa6d7e03
+set -uex
 
 # JENKINS-52781 tar function is breaking symlinks
 
